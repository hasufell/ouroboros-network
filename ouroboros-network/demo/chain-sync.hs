{-# LANGUAGE BangPatterns        #-}
{-# LANGUAGE CPP                 #-}
{-# LANGUAGE DataKinds           #-}
{-# LANGUAGE FlexibleContexts    #-}
{-# LANGUAGE GADTs               #-}
{-# LANGUAGE NamedFieldPuns      #-}
{-# LANGUAGE RecordWildCards     #-}
{-# LANGUAGE ScopedTypeVariables #-}

{-# OPTIONS_GHC -Wno-unticked-promoted-constructors #-}

module Main where

import qualified Data.ByteString.Lazy as LBS
import           Data.Functor (void)
import           Data.List
import qualified Data.Map as Map
import           Data.Set (Set)
import qualified Data.Set as Set
import           Text.Read (readMaybe)
import           Data.Void (Void)

import           Control.Concurrent (threadDelay)
import           Control.Concurrent.Async
import           Control.Concurrent.STM (STM, atomically, check)
import           Control.Concurrent.STM.TVar
import           Control.Exception
import           Control.Monad (when)
import           Control.Tracer

import           System.Directory
import           System.Environment
import           System.Exit
import           System.IO
import           System.Random
import           System.Random.SplitMix

import qualified Codec.Serialise as CBOR

import qualified Ouroboros.Network.AnchoredFragment as AF
import           Ouroboros.Network.Block
import qualified Ouroboros.Network.ChainFragment as CF
import           Ouroboros.Network.Magic
import qualified Ouroboros.Network.MockChain.Chain as Chain
import           Ouroboros.Network.Mux
import           Ouroboros.Network.NodeToClient (LocalConnectionId)
import           Ouroboros.Network.NodeToNode
import           Ouroboros.Network.IOManager
import           Ouroboros.Network.Point (WithOrigin (..))
import           Ouroboros.Network.Snocket
import           Ouroboros.Network.Socket
import           Ouroboros.Network.Testing.ConcreteBlock

import           Ouroboros.Network.Codec
import           Ouroboros.Network.Driver
import           Ouroboros.Network.Protocol.Handshake.Type
import           Ouroboros.Network.Protocol.Handshake.Unversioned
import           Ouroboros.Network.Protocol.Handshake.Version

import qualified Ouroboros.Network.Protocol.ChainSync.Client as ChainSync
import qualified Ouroboros.Network.Protocol.ChainSync.Codec as ChainSync
import qualified Ouroboros.Network.Protocol.ChainSync.Server as ChainSync
import qualified Ouroboros.Network.Protocol.ChainSync.Type as ChainSync

import qualified Ouroboros.Network.Protocol.BlockFetch.Codec as BlockFetch
import qualified Ouroboros.Network.Protocol.BlockFetch.Server as BlockFetch
import qualified Ouroboros.Network.Protocol.BlockFetch.Type as BlockFetch

import           Ouroboros.Network.BlockFetch
import           Ouroboros.Network.BlockFetch.Client


main :: IO ()
main = do
    args <- getArgs
    let restArgs = drop 2 args
    case args of
      "chainsync":"client":_  ->
        case restArgs of
          []             -> clientChainSync [defaultLocalSocketAddrPath]
          [sockAddrOrNr] -> clientChainSync $
                              case readMaybe sockAddrOrNr of
                                Just nr -> replicate nr defaultLocalSocketAddrPath
                                Nothing -> [sockAddrOrNr]
          sockAddrs      -> clientChainSync sockAddrs
      "chainsync":"server":_          -> do
        let sockAddr = case restArgs of
              addr:_ -> addr
              []     -> defaultLocalSocketAddrPath
        rmIfExists sockAddr
        void $ serverChainSync sockAddr

      "blockfetch":"client":_ ->
        case restArgs of
          []        -> clientBlockFetch [defaultLocalSocketAddrPath]
          sockAddrs -> clientBlockFetch sockAddrs
      "blockfetch":"server":_ -> do
        let sockAddr = case restArgs of
              addr:_ -> addr
              []     -> defaultLocalSocketAddrPath
        rmIfExists sockAddr
        void $ serverBlockFetch sockAddr

      _          -> usage

usage :: IO ()
usage = do
    hPutStrLn stderr "usage: demo-chain-sync [chainsync|blockfetch] {client|server} [addr]"
    exitFailure

defaultLocalSocketAddrPath :: FilePath
#if defined(mingw32_HOST_OS)
defaultLocalSocketAddrPath =  "\\\\.\\pipe\\demo-chain-sync"
#else
defaultLocalSocketAddrPath =  "./demo-chain-sync.sock"
#endif

defaultLocalSocketAddr :: LocalAddress
defaultLocalSocketAddr = localAddressFromPath defaultLocalSocketAddrPath

rmIfExists :: FilePath -> IO ()
rmIfExists path = do
  b <- doesFileExist path
  when b (removeFile path)

-- TODO: provide sensible limits
-- https://github.com/input-output-hk/ouroboros-network/issues/575
maximumMiniProtocolLimits :: MiniProtocolLimits
maximumMiniProtocolLimits =
    MiniProtocolLimits {
      maximumIngressQueue = maxBound
    }


--
-- Chain sync demo
--

demoProtocol2
  :: RunMiniProtocol appType bytes m a b -- ^ chainSync
  -> OuroborosApplication appType bytes m a b
demoProtocol2 chainSync =
    OuroborosApplication [
      MiniProtocol {
        miniProtocolNum    = MiniProtocolNum 2,
        miniProtocolLimits = maximumMiniProtocolLimits,
        miniProtocolRun    = chainSync
      }
    ]


clientChainSync :: [FilePath] -> IO ()
clientChainSync sockPaths = withIOManager $ \iocp ->
    forConcurrently_ (zip [0..] sockPaths) $ \(index, sockPath) -> do
      threadDelay (50000 * index)
      connectToNode
        (localSnocket iocp sockPath)
        unversionedHandshakeCodec
        cborTermVersionDataCodec
        nullNetworkConnectTracers
        (simpleSingletonVersions
           UnversionedProtocol
           (NodeToNodeVersionData $ NetworkMagic 0)
           (DictVersion nodeToNodeCodecCBORTerm)
           (\_peerid -> app))
        Nothing
        (localAddressFromPath sockPath)
  where
    app :: OuroborosApplication InitiatorApp LBS.ByteString IO () Void
    app = demoProtocol2 chainSync

    chainSync =
      InitiatorProtocolOnly $
      MuxPeer
        (contramap show stdoutTracer)
         codecChainSync
        (ChainSync.chainSyncClientPeer chainSyncClient)


serverChainSync :: FilePath -> IO Void
serverChainSync sockAddr = withIOManager $ \iocp -> do
    withServerNode
      (localSnocket iocp defaultLocalSocketAddrPath)
      nullNetworkServerTracers
<<<<<<< HEAD
=======
      networkState
      (AcceptedConnectionsLimit maxBound maxBound 0)
>>>>>>> ec4f3af5
      (localAddressFromPath sockAddr)
      unversionedHandshakeCodec
      cborTermVersionDataCodec
      (\(DictVersion _) -> acceptableVersion)
      (simpleSingletonVersions
        UnversionedProtocol
        (NodeToNodeVersionData $ NetworkMagic 0)
        (DictVersion nodeToNodeCodecCBORTerm)
        (\_peerid -> SomeResponderApplication app))
      nullErrorPolicies
      $ \_ serverAsync ->
        wait serverAsync   -- block until async exception
  where
    prng = mkSMGen 0

    app :: OuroborosApplication ResponderApp LBS.ByteString IO Void ()
    app = demoProtocol2 chainSync

    chainSync =
      ResponderProtocolOnly $
      MuxPeer
        (contramap show stdoutTracer)
         codecChainSync
        (ChainSync.chainSyncServerPeer (chainSyncServer prng))


codecChainSync :: ( CBOR.Serialise (HeaderHash block)
                  , CBOR.Serialise block
                  , CBOR.Serialise tip
                  )
               => Codec (ChainSync.ChainSync block tip)
                        CBOR.DeserialiseFailure
                        IO LBS.ByteString
codecChainSync =
    ChainSync.codecChainSync
      CBOR.encode CBOR.decode
      CBOR.encode CBOR.decode
      CBOR.encode CBOR.decode


--
-- Block fetch demo
--

demoProtocol3
  :: RunMiniProtocol appType bytes m a b -- ^ chainSync
  -> RunMiniProtocol appType bytes m a b -- ^ blockFetch
  -> OuroborosApplication appType bytes m a b
demoProtocol3 chainSync blockFetch =
    OuroborosApplication [
      MiniProtocol {
        miniProtocolNum    = MiniProtocolNum 2,
        miniProtocolLimits = maximumMiniProtocolLimits,
        miniProtocolRun    = chainSync
      }
    , MiniProtocol {
        miniProtocolNum    = MiniProtocolNum 3,
        miniProtocolLimits = maximumMiniProtocolLimits,
        miniProtocolRun    = blockFetch
      }
    ]


clientBlockFetch :: [FilePath] -> IO ()
clientBlockFetch sockAddrs = withIOManager $ \iocp -> do
    registry   <- newFetchClientRegistry
    blockHeap  <- mkTestFetchedBlockHeap []

    candidateChainsVar <- newTVarIO Map.empty
    currentChainVar    <- newTVarIO genesisChainFragment

    let app :: LocalConnectionId
            -> OuroborosApplication InitiatorApp LBS.ByteString IO () Void
        app peerid = demoProtocol3 (chainSync peerid) (blockFetch peerid)

        chainSync peerid =
          InitiatorProtocolOnly $
          -- TODO: this currently needs MuxPeerRaw because of the resource
          -- bracket
          MuxPeerRaw $ \channel ->
          bracket register unregister $ \chainVar ->
          runPeer
            nullTracer -- (contramap (show . TraceLabelPeer peerid) stdoutTracer)
            codecChainSync
            channel
            (ChainSync.chainSyncClientPeer
              (chainSyncClient' syncTracer currentChainVar chainVar))
          where
            register     = atomically $ do
                             chainvar <- newTVar genesisChainFragment
                             modifyTVar' candidateChainsVar
                                         (Map.insert peerid chainvar)
                             return chainvar
            unregister _ = atomically $
                             modifyTVar' candidateChainsVar
                                         (Map.delete peerid)

        blockFetch peerid =
          InitiatorProtocolOnly $
          -- TODO: this currently needs MuxPeerRaw because of the resource
          -- bracket
          MuxPeerRaw $ \channel ->
          bracketFetchClient registry peerid $ \clientCtx ->
            runPipelinedPeer
              nullTracer -- (contramap (show . TraceLabelPeer peerid) stdoutTracer)
              codecBlockFetch
              channel
              (blockFetchClient clientCtx)

        blockFetchPolicy :: BlockFetchConsensusInterface
                             LocalConnectionId BlockHeader Block IO
        blockFetchPolicy =
            BlockFetchConsensusInterface {
              readCandidateChains    = readTVar candidateChainsVar
                                       >>= traverse readTVar,
              readCurrentChain       = readTVar currentChainVar,
              readFetchMode          = return FetchModeBulkSync,
              readFetchedBlocks      = (\h p -> castPoint p `Set.member` h) <$>
                                         getTestFetchedBlocks blockHeap,
              readFetchedMaxSlotNo   = foldl' max NoMaxSlotNo .
                                       map (maxSlotNoFromWithOrigin . pointSlot) .
                                       Set.elems <$>
                                       getTestFetchedBlocks blockHeap,
              addFetchedBlock        = \p b -> addTestFetchedBlock blockHeap
                                         (castPoint p) (blockHeader b),

              plausibleCandidateChain,
              compareCandidateChains,

              blockFetchSize         = \_ -> 1000,
              blockMatchesHeader     = \_ _ -> True
            }
          where
            plausibleCandidateChain cur candidate =
                AF.headBlockNo candidate > AF.headBlockNo cur

        compareCandidateChains c1 c2 =
          AF.headBlockNo c1 `compare` AF.headBlockNo c2

        chainSelection fingerprint = do
          (fingerprint', currentChain') <- atomically $ do
            candidates <- readTVar candidateChainsVar
                      >>= traverse readTVar
            let fingerprint' = Map.map AF.headPoint candidates
            check (fingerprint /= fingerprint')
--            currentChain <- readTVar currentChainVar
            fetched      <- getTestFetchedBlocks blockHeap
            let currentChain' =
                  -- So this does chain selection by taking the longest
                  -- downloaded candidate chain
                 --FIXME: there's something wrong here, we always get chains
                 -- of length 1.
                  maximumBy compareCandidateChains $
                  [ candidateChainFetched
                  | candidateChain <- Map.elems candidates
                  , let candidateChainFetched =
                          AF.mkAnchoredFragment
                            (AF.anchor candidateChain) $
                          CF.takeWhileOldest
                            (\b -> blockPoint b `Set.member` fetched)
                            (AF.unanchorFragment candidateChain)
                  ]
            writeTVar currentChainVar currentChain'
            return (fingerprint', currentChain')
          traceWith chainTracer (AF.lastPoint currentChain',
                                 AF.headPoint currentChain')
          chainSelection fingerprint'

    peerAsyncs <- sequence
                    [ async $
                        connectToNode
                          (localSnocket iocp defaultLocalSocketAddrPath)
                          unversionedHandshakeCodec
                          cborTermVersionDataCodec
                          nullNetworkConnectTracers
                          (simpleSingletonVersions
                            UnversionedProtocol
                            (NodeToNodeVersionData (NetworkMagic 0))
                            (DictVersion nodeToNodeCodecCBORTerm)
                            app)
                          Nothing
                          (localAddressFromPath sockAddr)
                    | sockAddr <- sockAddrs ]

    fetchAsync <- async $
                    blockFetchLogic
                      (contramap show stdoutTracer) -- decisionTracer
                      (contramap show stdoutTracer) -- state tracer
                      blockFetchPolicy
                      registry
                      (BlockFetchConfiguration 1 1 10)
                 >> return ()

    chainAsync <- async (chainSelection Map.empty)

    _ <- waitAnyCancel (fetchAsync : chainAsync : peerAsyncs)
    return ()
  where
--    chainSyncMsgTracer  = contramap (show) stdoutTracer
--    blockFetchMsgTracer = contramap (show) stdoutTracer

--    decisionTracer      = contramap show stdoutTracer
--    clientStateTracer   = contramap show stdoutTracer

    syncTracer :: Tracer IO (Point BlockHeader, Point BlockHeader)
    syncTracer  = contramap (\x -> "sync client: " ++ show x) stdoutTracer

    chainTracer :: Tracer IO (Point BlockHeader, Point BlockHeader)
    chainTracer = contramap (\x -> "cur chain  : " ++ show x) stdoutTracer


serverBlockFetch :: FilePath -> IO Void
serverBlockFetch sockAddr = withIOManager $ \iocp -> do
    withServerNode
      (localSnocket iocp defaultLocalSocketAddrPath)
      nullNetworkServerTracers
<<<<<<< HEAD
=======
      networkState
      (AcceptedConnectionsLimit maxBound maxBound 0)
>>>>>>> ec4f3af5
      (localAddressFromPath sockAddr)
      unversionedHandshakeCodec
      cborTermVersionDataCodec
      (\(DictVersion _) -> acceptableVersion)
      (simpleSingletonVersions
        UnversionedProtocol
        (NodeToNodeVersionData $ NetworkMagic 0)
        (DictVersion nodeToNodeCodecCBORTerm)
        (\_peerid -> SomeResponderApplication app))
      nullErrorPolicies
      $ \_ serverAsync ->
        wait serverAsync   -- block until async exception
  where
    prng = mkSMGen 0

    app :: OuroborosApplication ResponderApp LBS.ByteString IO Void ()
    app = demoProtocol3 chainSync blockFetch

    chainSync =
      ResponderProtocolOnly $
      MuxPeer
        (contramap show stdoutTracer)
         codecChainSync
        (ChainSync.chainSyncServerPeer (chainSyncServer prng))

    blockFetch =
      ResponderProtocolOnly $
      MuxPeer
        (contramap show stdoutTracer)
         codecBlockFetch
        (BlockFetch.blockFetchServerPeer (blockFetchServer prng))

codecBlockFetch :: Codec (BlockFetch.BlockFetch Block)
                         CBOR.DeserialiseFailure
                         IO LBS.ByteString
codecBlockFetch =
    BlockFetch.codecBlockFetch
      CBOR.encode CBOR.decode
      CBOR.encode CBOR.decode


--
-- Chain sync and block fetch protocol handlers
--

chainSyncClient :: ChainSync.ChainSyncClient
                     BlockHeader (Point BlockHeader) IO ()
chainSyncClient =
    ChainSync.ChainSyncClient $ do
      curvar   <- newTVarIO genesisChainFragment
      chainvar <- newTVarIO genesisChainFragment
      let ChainSync.ChainSyncClient k =
            chainSyncClient' nullTracer curvar chainvar
      k

chainSyncClient' :: Tracer IO (Point BlockHeader, Point BlockHeader)
                 -> TVar (AF.AnchoredFragment BlockHeader)
                 -> TVar (AF.AnchoredFragment BlockHeader)
                 -> ChainSync.ChainSyncClient
                      BlockHeader (Point BlockHeader) IO ()
chainSyncClient' syncTracer _currentChainVar candidateChainVar =
    ChainSync.ChainSyncClient (return requestNext)
  where
    requestNext :: ChainSync.ClientStIdle
                     BlockHeader (Point BlockHeader) IO ()
    requestNext =
      ChainSync.SendMsgRequestNext
        handleNext
        (return handleNext) -- wait case, could trace

    handleNext :: ChainSync.ClientStNext
                    BlockHeader (Point BlockHeader) IO ()
    handleNext =
      ChainSync.ClientStNext {
        recvMsgRollForward  = \header _pHead ->
          ChainSync.ChainSyncClient $ do
            addBlock header
            --FIXME: the notTooFarAhead bit is not working
            -- it seems the current chain is always of length 1.
--            notTooFarAhead
            return requestNext

      , recvMsgRollBackward = \pIntersect _pHead ->
          ChainSync.ChainSyncClient $ do
            rollback pIntersect
            return requestNext
      }

    addBlock :: BlockHeader -> IO ()
    addBlock b = do
        chain <- atomically $ do
          chain <- readTVar candidateChainVar
          let !chain' = shiftAnchoredFragment 50 b chain
          writeTVar candidateChainVar chain'
          return chain'
        traceWith syncTracer (AF.lastPoint chain, AF.headPoint chain)

    rollback :: Point BlockHeader -> IO ()
    rollback p = atomically $ do
        chain <- readTVar candidateChainVar
        -- we do not handle rollback failure in this demo
        let (Just !chain') = AF.rollback p chain
        writeTVar candidateChainVar chain'
{-
    notTooFarAhead = atomically $ do
      currentChain   <- readTVar currentChainVar
      candidateChain <- readTVar candidateChainVar
      check $ case (AF.headBlockNo currentChain,
                    AF.headBlockNo candidateChain) of
                (Just bn, Just bn') -> bn' < bn + 5
                _                   -> True
-}
chainSyncServer :: RandomGen g
                => g
                -> ChainSync.ChainSyncServer
                     BlockHeader (Point BlockHeader) IO ()
chainSyncServer seed =
    let blocks = chainGenerator seed in
    ChainSync.ChainSyncServer (return (idleState blocks))
  where
    idleState :: [Block]
              -> ChainSync.ServerStIdle
                   BlockHeader (Point BlockHeader) IO ()
    idleState blocks =
      ChainSync.ServerStIdle {
        recvMsgRequestNext   = do threadDelay 500000
                                  return (Left (nextState blocks)),
        recvMsgFindIntersect = \_ -> return (intersectState blocks),
        recvMsgDoneClient    = return ()
      }

    nextState :: [Block]
              -> ChainSync.ServerStNext
                   BlockHeader (Point BlockHeader) IO ()
    nextState [] = error "chainSyncServer: impossible"
    nextState (block:blocks) =
      ChainSync.SendMsgRollForward
        (blockHeader block)
         -- pretend chain head is next one:
        (blockPoint (blockHeader (head blocks)))
        (ChainSync.ChainSyncServer (return (idleState blocks)))

    intersectState :: [Block]
                   -> ChainSync.ServerStIntersect
                        BlockHeader (Point BlockHeader) IO ()
    intersectState blocks =
      ChainSync.SendMsgIntersectNotFound
         -- pretend chain head is next one:
        (blockPoint (blockHeader (head blocks)))
        (ChainSync.ChainSyncServer (return (idleState blocks)))


blockFetchServer :: RandomGen g
                 => g
                 -> BlockFetch.BlockFetchServer Block IO ()
blockFetchServer seed =
    let blocks = chainGenerator seed in
    idleState blocks
  where
    idleState blocks =
      BlockFetch.BlockFetchServer
        (\range -> return (senderState range blocks))
        ()

    senderState range blocks =
      case selectBlockRange range blocks of
        Nothing ->
          BlockFetch.SendMsgNoBlocks (return (idleState blocks))

        Just (batch, blocks') ->
          BlockFetch.SendMsgStartBatch $ do
            threadDelay 1000000
            return (sendingState batch blocks')

    sendingState []        blocks =
      BlockFetch.SendMsgBatchDone (return (idleState blocks))
    sendingState (b:batch) blocks =
      BlockFetch.SendMsgBlock b $ do
        threadDelay 1000000
        return (sendingState batch blocks)

selectBlockRange :: BlockFetch.ChainRange Block
                 -> [Block]
                 -> Maybe ([Block], [Block])
selectBlockRange (BlockFetch.ChainRange lower upper) blocks0 = do
    (_,  blocks1)     <- splitBeforePoint lower blocks0
    (bs, b:remaining) <- splitBeforePoint upper blocks1
    return (bs ++ [b], remaining)

splitBeforePoint :: Point Block -> [Block] -> Maybe ([Block], [Block])
splitBeforePoint pt = go []
  where
    go acc (b:bs) =
      case compare (At (blockSlot b)) (pointSlot pt) of
        LT -> go (b:acc) bs
        EQ | pt == castPoint (blockPoint b)
           -> Just (reverse acc, b:bs)
        _  -> Nothing
    go _ [] = Nothing


--
-- Block generator
--

prop_chainGenerator :: RandomGen g => g -> Bool
prop_chainGenerator =
    Chain.valid
  . Chain.fromOldestFirst
  . take 1000
  . chainGenerator

chainGenerator :: RandomGen g => g -> [Block]
chainGenerator g =
    genBlockChain g Nothing

genBlockChain :: RandomGen g => g -> Maybe BlockHeader -> [Block]
genBlockChain !g prevHeader =
    block : genBlockChain g'' (Just (blockHeader block))
  where
    block     = genBlock g' prevHeader
    (g', g'') = split g

genBlock :: RandomGen g => g -> Maybe BlockHeader -> Block
genBlock g prevHeader =
    Block { blockBody, blockHeader }
  where
    blockBody   = genBlockBody g'
    blockHeader = genBlockHeader g'' prevHeader blockBody
    (g', g'')   = split g

genBlockHeader :: RandomGen g
               => g -> Maybe BlockHeader -> BlockBody -> BlockHeader
genBlockHeader g prevHeader body =
    header
  where
    header = BlockHeader {
      headerHash     = hashHeader header,
      headerPrevHash = maybe GenesisHash (BlockHash . headerHash) prevHeader,
      headerSlot     = maybe 1 (addSlotGap slotGap  . headerSlot) prevHeader,
      headerBlockNo  = maybe 1 (succ             . headerBlockNo) prevHeader,
      headerBodyHash = hashBody body
    }
    (slotGap, _) = randomR (1,3) g

    addSlotGap :: Int -> SlotNo -> SlotNo
    addSlotGap m (SlotNo n) = SlotNo (n + fromIntegral m)

genBlockBody :: RandomGen g => g -> BlockBody
genBlockBody g =
    BlockBody . take len . drop offset $ bodyData
  where
    (offset, g') = randomR (0, bodyDataCycle-1)    g
    (len   , _ ) = randomR (1, bodyDataCycle*10-1) g'

bodyData :: String
bodyData = concat
         . replicate 11
         $ doloremIpsum

bodyDataCycle :: Int
bodyDataCycle = length doloremIpsum

doloremIpsum :: String
doloremIpsum = concat 
  [ "Lorem ipsum dolor sit amet, consectetur adipiscing elit. Nam hendrerit"
  , "nisi sed sollicitudin pellentesque. Nunc posuere purus rhoncus pulvinar"
  , "aliquam. Ut aliquet tristique nisl vitae volutpat. Nulla aliquet porttitor"
  , "venenatis. Donec a dui et dui fringilla consectetur id nec massa. Aliquam"
  , "erat volutpat. Sed ut dui ut lacus dictum fermentum vel tincidunt neque."
  , "Sed sed lacinia lectus. Duis sit amet sodales felis. Duis nunc eros,"
  , "mattis at dui ac, convallis semper risus. In adipiscing ultrices tellus,"
  , "in suscipit massa vehicula eu."
  ]

--
-- Mock downloaded block heap
--

-- | This provides an interface to a collection of dowloaded blocks. This is
-- enough to implement the 'addFetchedBlock' and 'readFetchedBlocks' methods
-- in the 'BlockFetchConsensusInterface' and related interfaces.
--
-- The interface is enough to use in examples and tests.
--
data TestFetchedBlockHeap m block = TestFetchedBlockHeap {
       getTestFetchedBlocks :: STM (Set (Point block)),
       addTestFetchedBlock  :: Point block -> block -> m ()
     }

-- | Make a 'TestFetchedBlockHeap' using a simple in-memory 'Map', stored in an
-- 'STM' 'TVar'.
--
-- This is suitable for examples and tests.
--
mkTestFetchedBlockHeap :: [Point BlockHeader]
                       -> IO (TestFetchedBlockHeap IO BlockHeader)
mkTestFetchedBlockHeap points = do
    v <- atomically (newTVar (Set.fromList points))
    return TestFetchedBlockHeap {
      getTestFetchedBlocks = readTVar v,
      addTestFetchedBlock  = \p _b -> atomically (modifyTVar' v (Set.insert p))
    }

--
-- Utils
--

genesisChainFragment :: AF.AnchoredFragment BlockHeader
genesisChainFragment = AF.Empty AF.AnchorGenesis

shiftAnchoredFragment :: HasHeader block
                      => Int
                      -> block
                      -> AF.AnchoredFragment block
                      -> AF.AnchoredFragment block
shiftAnchoredFragment n b af =
  case AF.unanchorFragment af of
    cf@(b0 CF.:< cf') | CF.length cf >= n
      -> AF.mkAnchoredFragment (AF.anchorFromBlock b0) (CF.addBlock b cf')
    _ -> AF.addBlock b af<|MERGE_RESOLUTION|>--- conflicted
+++ resolved
@@ -182,11 +182,7 @@
     withServerNode
       (localSnocket iocp defaultLocalSocketAddrPath)
       nullNetworkServerTracers
-<<<<<<< HEAD
-=======
-      networkState
       (AcceptedConnectionsLimit maxBound maxBound 0)
->>>>>>> ec4f3af5
       (localAddressFromPath sockAddr)
       unversionedHandshakeCodec
       cborTermVersionDataCodec
@@ -403,11 +399,7 @@
     withServerNode
       (localSnocket iocp defaultLocalSocketAddrPath)
       nullNetworkServerTracers
-<<<<<<< HEAD
-=======
-      networkState
       (AcceptedConnectionsLimit maxBound maxBound 0)
->>>>>>> ec4f3af5
       (localAddressFromPath sockAddr)
       unversionedHandshakeCodec
       cborTermVersionDataCodec
