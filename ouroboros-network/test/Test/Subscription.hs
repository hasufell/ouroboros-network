{-# LANGUAGE BangPatterns        #-}
{-# LANGUAGE CPP                 #-}
{-# LANGUAGE DataKinds           #-}
{-# LANGUAGE FlexibleContexts    #-}
{-# LANGUAGE NamedFieldPuns      #-}
{-# LANGUAGE OverloadedStrings   #-}
{-# LANGUAGE RankNTypes          #-}
{-# LANGUAGE ScopedTypeVariables #-}
{-# LANGUAGE TypeFamilies        #-}

{-# LANGUAGE GADTs               #-}

{-# OPTIONS_GHC -Wno-orphans     #-}

module Test.Subscription (tests) where

import           Control.Concurrent hiding (threadDelay)
import           Control.Monad (replicateM, unless, when)
import           Control.Monad.Class.MonadAsync
import           Control.Monad.Class.MonadSay
import           Control.Monad.Class.MonadSTM.Strict
import           Control.Monad.Class.MonadThrow
import           Control.Monad.Class.MonadTime
import           Control.Monad.Class.MonadTimer
import           Control.Monad.IOSim (runSimStrictShutdown)
import           Control.Tracer
import qualified Data.ByteString.Lazy as BL
import           Data.Functor (void)
import           Data.Int
import qualified Data.IP as IP
import           Data.List as L
import qualified Data.List.NonEmpty as NE
import qualified Data.Map as M
import           Data.Void (Void)
import           Data.Word
import qualified Network.DNS as DNS
import qualified Network.Socket as Socket
import           Test.QuickCheck
import           Test.Tasty (TestTree, testGroup)
import           Text.Printf
import           Text.Show.Functions ()

import           Test.Tasty.QuickCheck (shuffle, testProperty)

import           Network.Mux.Time (microsecondsToDiffTime)

import           Network.TypedProtocol.Driver
import qualified Network.TypedProtocol.ReqResp.Client as ReqResp
import qualified Network.TypedProtocol.ReqResp.Server as ReqResp
import qualified Network.TypedProtocol.ReqResp.Codec.CBOR as ReqResp
import qualified Network.TypedProtocol.ReqResp.Examples   as ReqResp

import           Ouroboros.Network.Protocol.Handshake.Type (acceptEq, cborTermVersionDataCodec)
import           Ouroboros.Network.Protocol.Handshake.Version (simpleSingletonVersions)


import           Ouroboros.Network.Connections.Types (Initiated, LocalOnlyRequest (..))
import qualified Ouroboros.Network.Connections.Concurrent as Connections (concurrent)
import qualified Ouroboros.Network.Connections.Concurrent as Concurrent
import           Ouroboros.Network.Connections.Socket.Types hiding (ConnectionId)
import qualified Ouroboros.Network.Connections.Socket.Types as Connections
import qualified Ouroboros.Network.Connections.Socket.Client as Socket (client)
import           Ouroboros.Network.Magic
import           Ouroboros.Network.Mux
<<<<<<< HEAD
import           Ouroboros.Network.NodeToNode
import           Ouroboros.Network.Socket as Socket
=======
import           Ouroboros.Network.NodeToNode hiding (dnsSubscriptionWorker,
                     ipSubscriptionWorker)
import           Ouroboros.Network.Socket
>>>>>>> 6b28f106
import           Ouroboros.Network.Subscription
import           Ouroboros.Network.Subscription.Dns
<<<<<<< HEAD
import           Ouroboros.Network.Subscription.Worker as Subscription
=======
import           Ouroboros.Network.Subscription.Ip
import           Ouroboros.Network.Subscription.PeerState
import           Ouroboros.Network.Subscription.Subscriber
import           Ouroboros.Network.Subscription.Worker (WorkerParams (..))
>>>>>>> 6b28f106

defaultMiniProtocolLimit :: Int64
defaultMiniProtocolLimit = 3000000

data TestProtocols1 = ChainSyncPr
  deriving (Eq, Ord, Enum, Bounded, Show)

instance ProtocolEnum TestProtocols1 where
  fromProtocolEnum ChainSyncPr = MiniProtocolNum 2

instance MiniProtocolLimits TestProtocols1 where
  maximumMessageSize ChainSyncPr  = defaultMiniProtocolLimit
  maximumIngressQueue ChainSyncPr = defaultMiniProtocolLimit

-- |
-- Allow to run a singly req-resp protocol.
--
data TestProtocols2 = ReqRespPr
  deriving (Eq, Ord, Enum, Bounded, Show)

instance ProtocolEnum TestProtocols2 where
  fromProtocolEnum ReqRespPr = MiniProtocolNum 4

instance MiniProtocolLimits TestProtocols2 where
  maximumMessageSize ReqRespPr  = defaultMiniProtocolLimit
  maximumIngressQueue ReqRespPr = defaultMiniProtocolLimit


activeTracer :: Show a => Tracer IO a
activeTracer = nullTracer
-- activeTracer = _verboseTracer -- Dump log messages to stdout.

--
-- The list of all tests
--

tests :: TestTree
tests =
    testGroup "Subscription"
        [ testProperty "Resolve (Sim)"      prop_resolv_sim
        , testProperty "Resolve (IO)"       _prop_resolv_io
        , testProperty "Resolve Subscribe (IO)" prop_sub_io
        -- ^ takes about 10 minutes to run due to delays in realtime.
        , testProperty "Send Recive with Dns worker (IO)" prop_send_recv
        , testProperty "Send Recieve with IP worker, Initiator and responder (IO)"
               prop_send_recv_init_and_rsp
        -- , testProperty "subscription demo" _demo
        ]

data LookupResult = LookupResult {
      lrIpv4Result  :: !(Either DNS.DNSError [Socket.SockAddr])
    , lrIpv4Delay   :: !DiffTime
    , lrIpv6Result  :: !(Either DNS.DNSError [Socket.SockAddr])
    , lrIpv6Delay   :: !DiffTime
    , connectionRtt :: !DiffTime
    }

data LookupResultIO = LookupResultIO {
      lrioIpv4Result :: !(Either DNS.DNSError [Word16])
    , lrioIpv6Result :: !(Either DNS.DNSError [Word16])
    , lrioValency    :: !Int
    }

mockResolver :: forall m. (MonadTimer m) => LookupResult -> Resolver m
mockResolver lr = Resolver lA lAAAA
   where
    lA :: DNS.Domain -> m (Either DNS.DNSError [Socket.SockAddr])
    lA    _ = do
        threadDelay (lrIpv4Delay lr)
        return $ lrIpv4Result lr

    lAAAA :: DNS.Domain -> m (Either DNS.DNSError [Socket.SockAddr])
    lAAAA _ = do
        threadDelay (lrIpv6Delay lr)
        return $ lrIpv6Result lr

mockResolverIO :: M.Map (Socket.Family, Word16) Socket.PortNumber
               -> LookupResultIO
               -> Resolver IO
mockResolverIO portMap lr = Resolver lA lAAAA
  where
    sidToPort sid =
        case M.lookup sid portMap of
             Just port -> port
             Nothing   -> error $ "missing port for sid " ++ show sid -- XXX

    lA :: DNS.Domain -> IO (Either DNS.DNSError [Socket.SockAddr])
    lA    _ = do
        let r = case lrioIpv4Result lr of
                     (Right sids) -> Right $ map (\sid -> Socket.SockAddrInet
                         (fromIntegral $ sidToPort (Socket.AF_INET, sid))
                         (IP.toHostAddress "127.0.0.1")) sids
                     (Left e)      -> Left e
        return r

    lAAAA :: DNS.Domain -> IO (Either DNS.DNSError [Socket.SockAddr])
    lAAAA _ = do
        let r = case lrioIpv6Result lr of
                     (Right sids) -> Right $ map (\sid ->
                         Socket.SockAddrInet6 (fromIntegral $ sidToPort (Socket.AF_INET6, sid)) 0
                                              (IP.toHostAddress6 "::1") 0) sids
                     (Left e)      -> Left e
        return r

instance Show LookupResult where
    show a = printf "LookupResult: ipv4: %s delay %s ipv6: %s delay %s rtt %s" (show $ lrIpv4Result a)
                    (show $ lrIpv4Delay a) (show $ lrIpv6Result a) (show $ lrIpv6Delay a)
                    (show $ connectionRtt a)

instance Show LookupResultIO where
    show a = printf "LookupResultIO: ipv4: %s ipv6: %s first %s valency %d"
                    (show $ lrioIpv4Result a)
                    (show $ lrioIpv6Result a)
                    (lrioValency a)

instance Arbitrary DNS.DNSError where
    arbitrary = oneof [ return DNS.SequenceNumberMismatch
                      , return DNS.RetryLimitExceeded
                      ]

instance Arbitrary IP.IPv4 where
    arbitrary = do
        a <- replicateM 4 (choose (0,255))
        return $ IP.toIPv4 a

instance Arbitrary IP.IPv6 where
    arbitrary = do
        a <- replicateM 8 (choose (0,0xffff))
        return $ IP.toIPv6 a

instance Arbitrary Socket.Family where
    arbitrary = oneof [ return Socket.AF_INET
                      , return Socket.AF_INET6
                      ]

instance Arbitrary LookupResult where
    arbitrary = do
      ipv4r <- arbitrary :: Gen (Either DNS.DNSError [IP.IPv4])
      ipv4d <- choose (0, 3000)
      ipv6r <- arbitrary
      ipv6d <- oneof [ choose (0, 3000)
                     , choose (ipv4d, ipv4d + round (1000 * resolutionDelay))
                     ]
      conrtt <- choose (0, 250)

      let minDistance = 10 -- 10ms minimum time between IPv4 and IPv6 result.

      {-
       - For predictability we don't generate lookup results that are closer than 10ms to
       - each other. Since 10ms is still less than resolutionDelay we can still test that
       - behaviour related to resolutionDelay works correctly.
       -}
      let (ipv4d', ipv6d') = if abs (ipv4d - ipv6d) < minDistance
                                 then if ipv4d > ipv6d then (ipv4d + minDistance, ipv6d)
                                                       else (ipv4d, ipv6d + minDistance)
                                 else (ipv4d, ipv6d)
      let sa4s = case ipv4r of
                      (Right ips) -> Right $ map (Socket.SockAddrInet 1 . IP.toHostAddress) ips
                      (Left e)    -> Left e
      let sa6s = case ipv6r of
                      (Right ips) -> Right $ map (\ip -> Socket.SockAddrInet6 1 0
                                                 (IP.toHostAddress6 ip) 0) ips
                      (Left e)   -> Left e
      return $ LookupResult sa4s (microsecondsToDiffTime $ 1000 * ipv4d') sa6s
                            (microsecondsToDiffTime $ 1000 * ipv6d')
                            (microsecondsToDiffTime $ 1000 * conrtt)


instance Arbitrary LookupResultIO where
    arbitrary = do
        ipv4r <- oneof [ Left <$> arbitrary
                       , Right <$> shortList
                       ]
        ipv6r <- oneof [ Left <$> arbitrary
                       , Right <$> shortList
                       ]
        valency <- choose (1, 8)
        return $ LookupResultIO ipv4r ipv6r valency
      where
        shortList :: Gen [Word16]
        shortList = do
            lx <- shuffle [0..3]
            k <- choose (0, 4)
            return $ take k lx

-- | Return true if  `a` is a permutation of `b`.
permCheck :: Ord o => [o] -> [o] -> Bool
permCheck a b = L.sort a == L.sort b

--
-- Properties
--

prop_resolv :: forall m.
     ( MonadAsync m
     , MonadCatch m
     , MonadSay   m
     , MonadSTM   m
     , MonadTime  m
     , MonadTimer m
     , MonadThrow m
     )
     => LookupResult
     -> m Property
prop_resolv lr =  do
    --say $ printf "%s" $ show lr
    let resolver = mockResolver lr
        domain = "shelley-1.iohk.example"
    x <- dnsResolve nullTracer resolver domain
    !res <- checkResult <$> extractResult x []

    return $ tabulate "Resolution Result" [resolvLabel] res

  where
    checkResult :: [Socket.SockAddr] -> Property
    checkResult addrs =
        case (lrIpv4Result lr, lrIpv6Result lr) of
            (Left _, Left _)   ->
              counterexample ("got addresses from errors " ++ show addrs) $
                property $ null addrs

            (Right [], Right [])   ->
              counterexample ("got addresses from no results " ++ show addrs) $
                property $ null addrs

            (Right ea, Left _) ->
              counterexample ("A lookup not a permutation " ++ show addrs) $
                -- Expect a permutation of the result of the A lookup.
                property $ permCheck addrs ea

            (Left _, Right ea) ->
              counterexample ("AAAA lookup not a permutation " ++ show addrs) $
                -- Expect a permutation of the result of the AAAA lookup.
                property $ permCheck addrs ea

            (Right sa4s, Right sa6s) ->
                counterexample ("Addresses do not alternate or are not a permutation " ++ show addrs) $
                  property $ permCheck addrs (sa4s ++ sa6s) && alternateFamily addrs

    -- Once both the A and the AAAA lookup has returned the result should
    -- alternate between the address families until one family is out of addresses.
    -- This means that:
    -- AAAABABABABABABBB is a valid sequense.
    -- AAAABABAAABABABBB is not a valid sequense.

    alternateFamily :: [Socket.SockAddr] -> Bool
    alternateFamily (x:y:zs) =
      if sockAddrFamily x == sockAddrFamily y
      -- Once we see the same family adjacent, the rest of the list must be
      -- that family (same as that of y)
      then sameFamily (y:zs)
      else alternateFamily zs
    -- List of length 1 or 0 is alternating.
    alternateFamily _ = True

    sameFamily :: [Socket.SockAddr] -> Bool
    sameFamily (x:y:zs) = sockAddrFamily x == sockAddrFamily y && sameFamily zs
    sameFamily _        = True

    extractResult :: [Socket.SockAddr] -> [Socket.SockAddr] -> m [Socket.SockAddr]
    extractResult targets addrs = case targets of
        [] -> return $ reverse addrs
        (t:ts) -> do
          threadDelay (connectionRtt lr)
          extractResult ts (t:addrs)

    resolvLabel :: String
    resolvLabel =
        case (lrIpv4Result lr, lrIpv6Result lr) of
             (Left _, Left _) -> "A and AAAA error"
             (Left _, Right []) -> "A error, AAAA no result"
             (Left _, Right _)  -> "A error, AAAA success"
             (Right [], Left _) -> "A error, AAAA no result"
             (Right _, Left _)  -> "A success, AAAA error"
             (Right _, Right _) | lrIpv6Delay lr < lrIpv4Delay lr -> "AAAA before A"
                                | lrIpv4Delay lr + resolutionDelay > lrIpv6Delay lr ->
                                    "AAAA before A (Resolution Delay)"
                                | otherwise -> "A before AAAA"

-- | Time to wait for an AAAA response after receiving an A response.
resolutionDelay :: DiffTime
resolutionDelay = 0.05 -- 50ms delay

sockAddrFamily
    :: Socket.SockAddr
    -> Socket.Family
sockAddrFamily (Socket.SockAddrInet  _ _    ) = Socket.AF_INET
sockAddrFamily (Socket.SockAddrInet6 _ _ _ _) = Socket.AF_INET6
sockAddrFamily (Socket.SockAddrUnix _       ) = Socket.AF_UNIX

prop_resolv_sim :: LookupResult -> Property
prop_resolv_sim lr =
    case runSimStrictShutdown $ prop_resolv lr of
         Left _  -> property False
         Right r -> r

_prop_resolv_io :: LookupResult -> Property
_prop_resolv_io lr = ioProperty $ prop_resolv lr

prop_sub_io :: LookupResultIO
            -> Property
prop_sub_io lr = ioProperty $ do
    let serverIdsv4 = case lrioIpv4Result lr of
                           Left  _ -> []
                           Right r -> zip (repeat Socket.AF_INET) r
        serverIdsv6 = case lrioIpv6Result lr of
                               Left  _ -> []
                               Right r -> zip (repeat Socket.AF_INET6) r
        ipv4ClientCount = case lrioIpv4Result lr of
                               Left  _ -> 0
                               Right r -> length r
        ipv6ClientCount = case lrioIpv6Result lr of
                               Left  _ -> 0
                               Right r -> length r

    clientCountVar <- newTVarM (ipv4ClientCount + ipv6ClientCount)
    serverCountVar <- newTVarM (ipv4ClientCount + ipv6ClientCount)
    serverPortMapVar  <- newTVarM M.empty
    observedConnectionOrderVar <- newTVarM []
    serverWaitVar <- newTVarM False

    ipv4Servers <- replicateM (length serverIdsv4) (head <$> Socket.getAddrInfo Nothing (Just "127.0.0.1")
                            (Just "0"))
    ipv6Servers <- replicateM (length serverIdsv6) (head <$> Socket.getAddrInfo Nothing (Just "::1")
                            (Just "0"))

    ipv4Client <- head <$> Socket.getAddrInfo Nothing (Just "127.0.0.1") (Just "0")
    ipv6Client <- head <$> Socket.getAddrInfo Nothing (Just "::1") (Just "0")

    serverAids <- mapM (async . spawnServer serverCountVar serverPortMapVar
                        observedConnectionOrderVar serverWaitVar ) $
                           zip (serverIdsv4 ++ serverIdsv6) $ ipv4Servers ++ ipv6Servers

    atomically $ do
        c <- readTVar serverCountVar
        when (c > 0) retry

    serverPortMap <- atomically $ readTVar serverPortMapVar

    let localAddresses = case someSockType (Socket.addrAddress ipv4Client) of
          Some addr4@(SockAddrIPv4 _ _) -> case someSockType (Socket.addrAddress ipv6Client) of
            Some addr6@(SockAddrIPv6 _ _ _ _) -> LocalAddresses
              (Just addr4)
              (Just addr6)
              Nothing
            _ -> error "unexpected address family"
          _ -> error "unexpected address family"

    let subThread = Connections.concurrent (initiatorCallback clientCountVar) $ \connections -> do
          let resolver = mockResolverIO serverPortMap lr
          addrs <- dnsResolve activeTracer resolver "shelley-0.iohk.example"
          case ipSubscriptionTargets addrs localAddresses of
            -- In thie Nothing case, it means we couldn't resolve any addresses
            -- to match one in localAddresses. This could be due to a DNS resolution
            -- failure, and that's OK: the test is set up so that, in case no
            -- addresses could be resolved, it will pass.
            Nothing -> pure ()
            Just connIds -> Subscription.worker
              activeTracer
              activeTracer
              connIds
              -- Valency 1 guarantees ordering. Using lrioValency lr does not.
              -- Higher valency does _not_ guarantee the subscriptions go
              -- in order. Is that a problem?
              -- FIXME
              1
              minConnectionAttemptDelay
              (\connId -> Socket.client connId LocalOnlyRequest)
              connections

    -- FIXME
    -- The reason why this fails is that the new DNS subscription target thing
    -- simply waits for all resolutions before trying to subscribe.
    -- So even though there is that wacky TVar trick to make one or the other
    -- return first, it won't affect the order.

    withAsync subThread $ \workerThread -> do
      link workerThread
      let waitForCount = atomically $ do
            c <- readTVar clientCountVar
            when (c > 0) retry
            writeTVar serverWaitVar True
      _ <- concurrently (mapM_ wait serverAids) waitForCount
      observedConnectionOrder <- fmap reverse $ atomically $ readTVar observedConnectionOrderVar
      return $ counterexample (show observedConnectionOrder) $
        property $ verifyOrder observedConnectionOrder

  where

    verifyOrder
        :: [(Socket.Family, Word16)]
        -> Bool
    verifyOrder observedConnectionOrder =
        case (lrioIpv4Result lr, lrioIpv6Result lr) of
             (Left _, Left _)     -> null observedConnectionOrder
             (Right [], Right []) -> null observedConnectionOrder
             (Left _, Right a)    -> a == map snd observedConnectionOrder
             (Right a, Left _)    -> a == map snd observedConnectionOrder
             (Right a, Right [])  -> a == map snd observedConnectionOrder
             (Right [], Right a)  -> a == map snd observedConnectionOrder
             (Right r4, Right r6) ->
                 not (null observedConnectionOrder) &&
                 permCheck (r4 ++ r6) (map snd observedConnectionOrder)

    initiatorCallback
        :: StrictTVar IO Int
        -> Initiated provenance
        -> Connections.ConnectionId
        -> Socket.Socket
        -> LocalOnlyRequest provenance
        -> IO (Concurrent.Decision IO provenance reject (ConnectionHandle IO))
    initiatorCallback clientCountVar _ _ _ _ = do
        tvar <- atomically $ newTVar Running
        pure $ Concurrent.Accept $ \_ ->
          let action = atomically $ do
                modifyTVar clientCountVar (\a -> a - 1)
                -- Really should put Finished into the TVar on exception but
                -- shouldn't matter for this test env.
                writeTVar tvar (Finished Nothing)
              handle' = ConnectionHandle { status = readTVar tvar }
          in  pure (Concurrent.Handler handle' action)


    spawnServer serverCountVar serverPortMapVar traceVar stopVar (sid, addr) =
        bracket
            (Socket.socket (Socket.addrFamily addr) Socket.Stream Socket.defaultProtocol)
            Socket.close
            (\sd -> do
                Socket.setSocketOption sd Socket.ReuseAddr 1
                Socket.bind sd (Socket.addrAddress addr)
                localPort <- Socket.socketPort sd
                atomically $ modifyTVar serverPortMapVar (M.insert sid localPort)
                Socket.listen sd 10
                atomically $ modifyTVar serverCountVar (\a -> a - 1)
                bracket
                    (Socket.accept sd)
                    (\(sd',_) -> Socket.close sd')
                    (\(_,_) -> do
                        atomically $ modifyTVar traceVar (\sids -> sid:sids)
                        atomically $ do
                            doneWaiting <- readTVar stopVar
                            unless doneWaiting retry
                    )
             )


prop_send_recv
    :: (Int -> Int -> (Int, Int))
    -> [Int]
    -> Socket.Family
    -> Property
prop_send_recv f xs first = ioProperty $ do

    let lr = LookupResultIO (Right [0]) (Right [0]) 1
        serverPortMap = M.fromList [((Socket.AF_INET, 0), 6062), ((Socket.AF_INET6, 0), 6062)]

    responderAddr4:_ <- Socket.getAddrInfo Nothing (Just "127.0.0.1") (Just "6062")
    responderAddr6:_ <- Socket.getAddrInfo Nothing (Just "::1") (Just "6062")
    let (responderAddr, faultyAddress) = case first of
                                              Socket.AF_INET  -> (responderAddr6, responderAddr4)
                                              Socket.AF_INET6 -> (responderAddr4, responderAddr6)
                                              _  -> error "prop_send_recv: invalid address family"
    initiatorAddr4:_ <- Socket.getAddrInfo Nothing (Just "127.0.0.1") (Just "0")
    initiatorAddr6:_ <- Socket.getAddrInfo Nothing (Just "::1") (Just "0")

    let localAddresses = case someSockType (Socket.addrAddress initiatorAddr4) of
          Some addr4@(SockAddrIPv4 _ _) -> case someSockType (Socket.addrAddress initiatorAddr6) of
            Some addr6@(SockAddrIPv6 _ _ _ _) -> LocalAddresses
              (Just addr4)
              (Just addr6)
              Nothing
            _ -> error "unexpected address family"
          _ -> error "unexpected address family"

    cv <- newEmptyTMVarM
    sv <- newEmptyTMVarM
    siblingVar <- newTVarM 2

    let -- Server Node; only req-resp server
        responderApp :: OuroborosApplication ResponderApp ConnectionId TestProtocols2 IO BL.ByteString Void ()
        responderApp = OuroborosResponderApplication $
          \_peerid ReqRespPr channel -> do
            r <- runPeer (tagTrace "Responder" activeTracer)
                         ReqResp.codecReqResp
                         channel
                         (ReqResp.reqRespServerPeer (ReqResp.reqRespServerMapAccumL (\a -> pure . f a) 0))
            atomically $ putTMVar sv r
            waitSiblingSub siblingVar

        -- Client Node; only req-resp client
        initiatorApp :: OuroborosApplication InitiatorApp ConnectionId TestProtocols2 IO BL.ByteString () Void
        initiatorApp = OuroborosInitiatorApplication $
          \_peerid ReqRespPr channel -> do
            r <- runPeer (tagTrace "Initiator" activeTracer)
                         ReqResp.codecReqResp
                         channel
                         (ReqResp.reqRespClientPeer (ReqResp.reqRespClientMap xs))
            atomically $ putTMVar cv r
            waitSiblingSub siblingVar

        connectionRequest
          :: forall provenance .
             LocalOnlyRequest provenance
          -> ConnectionData TestProtocols2 NodeToNodeVersion provenance
        connectionRequest LocalOnlyRequest = ConnectionDataLocal
          nullNetworkConnectTracers
          cborTermVersionDataCodec
          (simpleSingletonVersions NodeToNodeV_1 (NodeToNodeVersionData $ NetworkMagic 0)
          (DictVersion nodeToNodeCodecCBORTerm) initiatorApp)

    withDummyServer faultyAddress $
      withServerNode
        nullNetworkServerTracers
        (someSockType (Socket.addrAddress responderAddr))
        cborTermVersionDataCodec
        (\(DictVersion _) -> acceptEq)
        (simpleSingletonVersions NodeToNodeV_1 (NodeToNodeVersionData $ NetworkMagic 0) (DictVersion nodeToNodeCodecCBORTerm) responderApp)
        nullErrorPolicies $ \_ _ -> do
          let subThread = Socket.withConnections connectionRequest $ \connections -> do
                let resolver = mockResolverIO serverPortMap lr
                addrs <- dnsResolve activeTracer resolver "shelley-0.iohk.example"
                case ipSubscriptionTargets addrs localAddresses of
                  Nothing -> error "unexpected"
                  Just connIds -> do
                    Subscription.worker
                      activeTracer
                      activeTracer
                      connIds
                      1 -- valency
                      minConnectionAttemptDelay
                      (\connId -> Socket.client connId LocalOnlyRequest)
                      connections
          withAsync subThread $ \workerThread -> do
            link workerThread
            atomically (waitSiblingSTM siblingVar)

    res <- atomically $ (,) <$> takeTMVar sv <*> takeTMVar cv
    return (res == mapAccumL f 0 xs)

  where
    -- FIXME what is this testing? Why put up a "dummy server"? To test that
    -- the client connects to the proper address family?
    withDummyServer addr k =
        bracket
            (Socket.socket (Socket.addrFamily addr) Socket.Stream Socket.defaultProtocol)
            Socket.close
            (\sd -> do
                -- bind the socket, so that it is used, but don't listen to it.
                Socket.setSocketOption sd Socket.ReuseAddr 1
                Socket.bind sd (Socket.addrAddress addr)
                k
            )


data ReqRspCfg = ReqRspCfg {
      rrcTag        :: !String
    , rrcServerVar  :: !(StrictTMVar IO Int)
    , rrcClientVar  :: !(StrictTMVar IO [Int])
    , rrcSiblingVar :: !(StrictTVar IO Int)
}

newReqRspCfg :: String -> StrictTVar IO Int -> IO ReqRspCfg
newReqRspCfg tag siblingVar = do
    sv <- newEmptyTMVarM
    cv <- newEmptyTMVarM
    return $ ReqRspCfg tag sv cv siblingVar

prop_send_recv_init_and_rsp
    :: (Int -> Int -> (Int, Int))
    -> [Int]
    -> Property
prop_send_recv_init_and_rsp f xs = ioProperty $ do

    responderAddr4A:_ <- Socket.getAddrInfo Nothing (Just "127.0.0.1") (Just "0")
    responderAddr4B:_ <- Socket.getAddrInfo Nothing (Just "127.0.0.1") (Just "0")

    addrAVar <- newEmptyTMVarM
    addrBVar <- newEmptyTMVarM

    siblingVar <- newTVarM 4
    {- 4 comes from one initiator and responder running on the server and one initiator and
     - and responder running on the client.
     -}

    rrcfgA <- newReqRspCfg "A" siblingVar
    rrcfgB <- newReqRspCfg "B" siblingVar

    a_aid <- async $ startPassiveServer
      responderAddr4A
      addrAVar
      rrcfgA

    b_aid <- async $ startActiveServer
      responderAddr4B
      addrBVar
      addrAVar
      rrcfgB

    (resA, resB) <- waitBoth a_aid b_aid
    return $ (resA == mapAccumL f 0 xs) && (resB == mapAccumL f 0 xs)

  where

    appX :: ReqRspCfg -> OuroborosApplication InitiatorAndResponderApp ConnectionId TestProtocols2 IO BL.ByteString () ()
    appX ReqRspCfg {rrcTag, rrcServerVar, rrcClientVar, rrcSiblingVar} = OuroborosInitiatorAndResponderApplication
            -- Initiator
            (\_peerid ReqRespPr channel -> do
             r <- runPeer (tagTrace (rrcTag ++ " Initiator") activeTracer)
                         ReqResp.codecReqResp
                         channel
                         (ReqResp.reqRespClientPeer (ReqResp.reqRespClientMap xs))
             atomically $ putTMVar rrcClientVar r
             -- wait for our responder and peer
             waitSiblingSub rrcSiblingVar
            )
            -- Responder
            (\_peerid ReqRespPr channel -> do
             r <- runPeer (tagTrace (rrcTag ++ " Responder") activeTracer)
                         ReqResp.codecReqResp
                         channel
                         (ReqResp.reqRespServerPeer (ReqResp.reqRespServerMapAccumL
                           (\a -> pure . f a) 0))
             atomically $ putTMVar rrcServerVar r
             -- wait for our initiator and peer
             waitSiblingSub rrcSiblingVar
            )

    startPassiveServer responderAddr localAddrVar rrcfg = withServerNode
        nullNetworkServerTracers
        (someSockType (Socket.addrAddress responderAddr))
        cborTermVersionDataCodec
        (\(DictVersion _) -> acceptEq)
        (simpleSingletonVersions NodeToNodeV_1 (NodeToNodeVersionData $ NetworkMagic 0) (DictVersion nodeToNodeCodecCBORTerm) (appX rrcfg))
        nullErrorPolicies
        $ \localAddr _ -> do
          atomically $ putTMVar localAddrVar localAddr
          r <- atomically $ (,) <$> takeTMVar (rrcServerVar rrcfg)
                                <*> takeTMVar (rrcClientVar rrcfg)
          waitSibling (rrcSiblingVar rrcfg)
          return r

    startActiveServer responderAddr localAddrVar remoteAddrVar rrcfg = withServerNode
        nullNetworkServerTracers
        (someSockType (Socket.addrAddress responderAddr))
        cborTermVersionDataCodec
        (\(DictVersion _) -> acceptEq)
        ((simpleSingletonVersions NodeToNodeV_1 (NodeToNodeVersionData $ NetworkMagic 0) (DictVersion nodeToNodeCodecCBORTerm) (appX rrcfg)))
        nullErrorPolicies
        $ \localAddr _ -> do
          atomically $ putTMVar localAddrVar localAddr
          remoteAddr <- atomically $ takeTMVar remoteAddrVar
          let connectionId :: Connections.ConnectionId
              connectionId = case someSockType localAddr of
                Some laddr -> case matchSockType laddr remoteAddr of
                  Just raddr -> makeConnectionId laddr raddr
                  Nothing -> error "unexpected address family"

              connectionRequest
                :: forall provenance .
                   LocalOnlyRequest provenance
                -> ConnectionData TestProtocols2 NodeToNodeVersion provenance
              connectionRequest LocalOnlyRequest = ConnectionDataLocal
                nullNetworkConnectTracers
                cborTermVersionDataCodec
                (simpleSingletonVersions NodeToNodeV_1 (NodeToNodeVersionData $ NetworkMagic 0)
                  (DictVersion nodeToNodeCodecCBORTerm) $ appX rrcfg)

              subThread = Socket.withConnections connectionRequest $ \connections ->
                Subscription.worker
                  activeTracer
                  activeTracer
                  (connectionId NE.:| [])
                  1 -- valency
                  minConnectionAttemptDelay
                  (\connId -> Socket.client connId LocalOnlyRequest)
                  connections
          withAsync subThread $ \workerThread -> do
            link workerThread
            atomically $ (,) <$> takeTMVar (rrcServerVar rrcfg)
                             <*> takeTMVar (rrcClientVar rrcfg)


waitSiblingSub :: StrictTVar IO Int -> IO ()
waitSiblingSub cntVar = do
    atomically $ modifyTVar cntVar (\a -> a - 1)
    waitSibling cntVar

waitSiblingSTM :: StrictTVar IO Int -> STM IO ()
waitSiblingSTM cntVar = do
    cnt <- readTVar cntVar
    unless (cnt == 0) retry

waitSibling :: StrictTVar IO Int -> IO ()
waitSibling = atomically . waitSiblingSTM

{-
 - XXX Doesn't really test anything, doesn't exit in a resonable time.
 - XXX Depends on external network config
 - unbound DNS config example:
local-data: "shelley-1.iohk.example. IN A 192.168.1.115"
local-data: "shelley-1.iohk.example. IN A 192.168.1.215"
local-data: "shelley-1.iohk.example. IN A 192.168.1.216"
local-data: "shelley-1.iohk.example. IN A 192.168.1.100"
local-data: "shelley-1.iohk.example. IN A 192.168.1.101"
local-data: "shelley-1.iohk.example. IN A 127.0.0.1"
local-data: "shelley-1.iohk.example. IN AAAA ::1"

local-data: "shelley-0.iohk.example. IN AAAA ::1"
-}
_demo :: Property
_demo = ioProperty $ do
    server:_ <- Socket.getAddrInfo Nothing (Just "192.168.1.100") (Just "6062")
    server':_ <- Socket.getAddrInfo Nothing (Just "127.0.0.1") (Just "6062")
    server6:_ <- Socket.getAddrInfo Nothing (Just "::1") (Just "6062")
    server6':_ <- Socket.getAddrInfo Nothing (Just "::1") (Just "6064")
    client:_ <- Socket.getAddrInfo Nothing (Just "127.0.0.1") (Just "0")
    client6:_ <- Socket.getAddrInfo Nothing (Just "::1") (Just "0")


    spawnServer server 10000
    spawnServer server' 10000
    spawnServer server6 100
    spawnServer server6' 45

    let localAddresses :: LocalAddresses
        localAddresses = case someSockType (Socket.addrAddress client) of
          Some client'@(SockAddrIPv4 _ _) -> case someSockType (Socket.addrAddress client6) of
            Some client6'@(SockAddrIPv6 _ _ _ _) -> LocalAddresses
              (Just client')
              (Just client6')
              Nothing
            _ -> error "unexpected address family"
          _ -> error "unexpected address family"

        connectionRequest
          :: forall provenance .
             LocalOnlyRequest provenance
          -> ConnectionData TestProtocols1 NodeToNodeVersion provenance
        connectionRequest LocalOnlyRequest = ConnectionDataLocal
          nullNetworkConnectTracers
          cborTermVersionDataCodec
          (simpleSingletonVersions NodeToNodeV_1 (NodeToNodeVersionData $ NetworkMagic 0)
          (DictVersion nodeToNodeCodecCBORTerm) appReq)


    Socket.withConnections connectionRequest $ \connections -> do
      mkResolverIO 6064 $ \resolver -> do
        addrs <- dnsResolve activeTracer resolver "shelley-0.iohk.example"
        case ipSubscriptionTargets addrs localAddresses of
          Nothing -> error "no matching addresses resolved"
          Just connIds -> do
            let subWorker = Subscription.worker
                  activeTracer
                  activeTracer
                  connIds
                  1 -- valency
                  minConnectionAttemptDelay
                  (\connId -> Socket.client connId LocalOnlyRequest)
                  connections
            withAsync subWorker $ \_subThread -> do
              (threadDelay 130 :: IO ())
              -- bring the servers back again
              spawnServer server6 10000
              spawnServer server6' 10000
              (threadDelay 1000 :: IO ())
              return ()

  where

    spawnServer addr delay =
        void $ async $ withServerNode
            nullNetworkServerTracers
            (someSockType (Socket.addrAddress addr))
            cborTermVersionDataCodec
            (\(DictVersion _) -> acceptEq)
            (simpleSingletonVersions NodeToNodeV_1 (NodeToNodeVersionData $ NetworkMagic 0)
                (DictVersion nodeToNodeCodecCBORTerm) appRsp)
            nullErrorPolicies
            (\_ _ -> (threadDelay delay :: IO ()))


    appReq = OuroborosInitiatorApplication (\_ ChainSyncPr -> error "req fail")
    appRsp = OuroborosResponderApplication (\_ ChainSyncPr -> error "rsp fail")


data WithThreadAndTime a = WithThreadAndTime {
      wtatOccuredAt    :: !UTCTime
    , wtatWithinThread :: !ThreadId
    , wtatEvent        :: !a
    }

instance (Show a) => Show (WithThreadAndTime a) where
    show WithThreadAndTime {wtatOccuredAt, wtatWithinThread, wtatEvent} =
        printf "%s: %s: %s" (show wtatOccuredAt) (show wtatWithinThread) (show wtatEvent)

_verboseTracer :: Show a => Tracer IO a
_verboseTracer = threadAndTimeTracer $ showTracing stdoutTracer

threadAndTimeTracer :: Tracer IO (WithThreadAndTime a) -> Tracer IO a
threadAndTimeTracer tr = Tracer $ \s -> do
    !now <- getCurrentTime
    !tid <- myThreadId
    traceWith tr $ WithThreadAndTime now tid s

data WithTag a = WithTag {
      wtTag   :: !String
    , wtEvent :: !a
    }

instance (Show a) => Show (WithTag a) where
    show WithTag {wtTag, wtEvent} =
        printf "%s: %s" wtTag (show wtEvent)

tagTrace :: String -> Tracer IO (WithTag a) -> Tracer IO a
tagTrace tag tr = Tracer $ \s -> traceWith tr $ WithTag tag s<|MERGE_RESOLUTION|>--- conflicted
+++ resolved
@@ -62,24 +62,15 @@
 import qualified Ouroboros.Network.Connections.Socket.Client as Socket (client)
 import           Ouroboros.Network.Magic
 import           Ouroboros.Network.Mux
-<<<<<<< HEAD
-import           Ouroboros.Network.NodeToNode
-import           Ouroboros.Network.Socket as Socket
-=======
 import           Ouroboros.Network.NodeToNode hiding (dnsSubscriptionWorker,
                      ipSubscriptionWorker)
-import           Ouroboros.Network.Socket
->>>>>>> 6b28f106
+import           Ouroboros.Network.Socket as Socket
 import           Ouroboros.Network.Subscription
 import           Ouroboros.Network.Subscription.Dns
-<<<<<<< HEAD
-import           Ouroboros.Network.Subscription.Worker as Subscription
-=======
 import           Ouroboros.Network.Subscription.Ip
 import           Ouroboros.Network.Subscription.PeerState
 import           Ouroboros.Network.Subscription.Subscriber
-import           Ouroboros.Network.Subscription.Worker (WorkerParams (..))
->>>>>>> 6b28f106
+import           Ouroboros.Network.Subscription.Worker as Subscription
 
 defaultMiniProtocolLimit :: Int64
 defaultMiniProtocolLimit = 3000000
