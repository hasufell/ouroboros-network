{-# LANGUAGE DataKinds           #-}
{-# LANGUAGE KindSignatures      #-}
{-# LANGUAGE NamedFieldPuns      #-}
{-# LANGUAGE RankNTypes          #-}
{-# LANGUAGE ScopedTypeVariables #-}
{-# LANGUAGE TypeFamilies        #-}

-- | This is the starting point for a module that will bring together the
-- overall node to client protocol, as a collection of mini-protocols.
--
module Ouroboros.Network.NodeToClient (
    nodeToClientProtocols
  , NodeToClientVersion (..)
  , NodeToClientVersionData (..)
  , DictVersion (..)
  , nodeToClientCodecCBORTerm

  , NetworkConnectTracers (..)
  , nullNetworkConnectTracers

  , NetworkServerTracers (..)
  , nullNetworkServerTracers

  , withConnections

  , NetworkSubscriptionTracers (..)

  -- * Re-exported clients
  , chainSyncClientNull
  , localTxSubmissionClientNull

  -- * Re-exported network interface
  , AssociateWithIOCP
  , withIOManager
  , LocalSnocket
  , localSnocket
  , LocalAddress

  -- * Re-exports
  , ConnectionId (..)
  , LocalConnectionId
  , ErrorPolicies (..)
  , networkErrorPolicies
  , nullErrorPolicies
  , ErrorPolicy (..)
  , ErrorPolicyTrace (..)
  , WithAddr (..)
  , SuspendDecision (..)
  , TraceSendRecv (..)
  , DecoderFailureOrTooMuchInput
  , Handshake
  , LocalAddresses (..)
  , SubscriptionTrace (..)
  ) where

import           Control.Exception (IOException)
import           Data.Text (Text)
import qualified Data.Text as T
import           Data.Time.Clock
import           Data.Typeable (Typeable)
import qualified Codec.CBOR.Encoding as CBOR
import qualified Codec.CBOR.Decoding as CBOR
import qualified Codec.CBOR.Term as CBOR
import           Codec.Serialise (Serialise (..), DeserialiseFailure)

<<<<<<< HEAD
import           Ouroboros.Network.ConnectionId
import           Ouroboros.Network.Connections.Types (Connections)
import qualified Ouroboros.Network.Connections.Concurrent as Connection
=======
import           Ouroboros.Network.Driver (TraceSendRecv(..))
import           Ouroboros.Network.Driver.ByteLimit (DecoderFailureOrTooMuchInput)
import           Ouroboros.Network.Mux
>>>>>>> d12baa21
import           Ouroboros.Network.Magic
import           Ouroboros.Network.ErrorPolicy
import           Ouroboros.Network.Tracers
import           Ouroboros.Network.Protocol.ChainSync.Client (chainSyncClientNull)
import           Ouroboros.Network.Protocol.LocalTxSubmission.Client (localTxSubmissionClientNull)
import           Ouroboros.Network.Protocol.Handshake.Type

import           Ouroboros.Network.Subscription.Ip ( LocalAddresses (..)
                                                   , SubscriptionTrace (..)
                                                   )
import           Ouroboros.Network.Protocol.Handshake.Version hiding (Accept)
import qualified Ouroboros.Network.Protocol.Handshake.Version as V
import           Ouroboros.Network.Snocket
import           Ouroboros.Network.Socket hiding (withConnections)
import qualified Ouroboros.Network.Socket as Socket (withConnections)
import           Ouroboros.Network.IOManager

-- | Make an 'OuroborosApplication' for the bundle of mini-protocols that
-- make up the overall node-to-client protocol.
--
-- This function specifies the wire format protocol numbers.
--
-- They are chosen to not overlap with the node to node protocol numbers.
-- This is not essential for correctness, but is helpful to allow a single
-- shared implementation of tools that can analyse both protocols, e.g.
-- wireshark plugins.
--
nodeToClientProtocols
  :: RunMiniProtocol appType bytes m a b -- ^ localChainSync
  -> RunMiniProtocol appType bytes m a b -- ^ localTxSubmission
  -> OuroborosApplication appType bytes m a b
nodeToClientProtocols localChainSync localTxSubmission =
    OuroborosApplication [
      MiniProtocol {
        miniProtocolNum    = MiniProtocolNum 5,
        miniProtocolLimits = maximumMiniProtocolLimits,
        miniProtocolRun    = localChainSync
      }
    , MiniProtocol {
        miniProtocolNum    = MiniProtocolNum 6,
        miniProtocolLimits = maximumMiniProtocolLimits,
        miniProtocolRun    = localTxSubmission
      }
    ]

  -- TODO: provide sensible limits
  -- https://github.com/input-output-hk/ouroboros-network/issues/575
maximumMiniProtocolLimits :: MiniProtocolLimits
maximumMiniProtocolLimits =
    MiniProtocolLimits {
      maximumIngressQueue = 0xffffffff
    }

-- | Enumeration of node to client protocol versions.
--
data NodeToClientVersion = NodeToClientV_1
  deriving (Eq, Ord, Enum, Show, Typeable)

instance Serialise NodeToClientVersion where
    encode NodeToClientV_1 = CBOR.encodeWord 1
    decode = do
      tag <- CBOR.decodeWord
      case tag of
        1 -> return NodeToClientV_1
        _ -> fail "decode NodeToClientVersion: unknown tag"

-- | Version data for NodeToClient protocol v1
--
newtype NodeToClientVersionData = NodeToClientVersionData
  { networkMagic :: NetworkMagic }
  deriving (Eq, Show, Typeable)

instance Acceptable NodeToClientVersionData where
    acceptableVersion local remote | local == remote = V.Accept
                                   | otherwise =  Refuse $ T.pack $ "version data mismatch: " ++ show local
                                                    ++ " /= " ++ show remote

nodeToClientCodecCBORTerm :: CodecCBORTerm Text NodeToClientVersionData
nodeToClientCodecCBORTerm = CodecCBORTerm {encodeTerm, decodeTerm}
    where
      encodeTerm :: NodeToClientVersionData -> CBOR.Term
      encodeTerm NodeToClientVersionData { networkMagic } =
        CBOR.TInt (fromIntegral $ unNetworkMagic networkMagic)

      decodeTerm :: CBOR.Term -> Either Text NodeToClientVersionData
      decodeTerm (CBOR.TInt x) | x >= 0 && x <= 0xffffffff = Right (NodeToClientVersionData $ NetworkMagic $ fromIntegral x)
                               | otherwise                 = Left $ T.pack $ "networkMagic out of bound: " <> show x
      decodeTerm t             = Left $ T.pack $ "unknown encoding: " ++ show t

<<<<<<< HEAD
-- | `Ouroboros.Network.Socket.withConnections` but with the protocol types
-- specialized.
withConnections
  :: forall request fd addr t.
     ( Ord addr )
  => ErrorPolicies
  -> Snocket IO fd addr
  -> (forall provenance . request provenance -> SomeVersionedApplication NodeToClientProtocols NodeToClientVersion DictVersion addr provenance)
  -> (Connections (ConnectionId addr) fd request (Connection.Reject RejectConnection) (Connection.Accept (ConnectionHandle IO)) IO -> IO t)
  -> IO t
withConnections errorPolicies sn mkApp =
  Socket.withConnections sn mkConnectionData
  where
  -- Must give a type signature. Trying to do this in-line will confuse the
  -- type checker.
  mkConnectionData
    :: request provenance
    -> ConnectionData NodeToClientProtocols NodeToClientVersion provenance addr
  mkConnectionData request = case mkApp request of
    SomeVersionedResponderApp serverTracers versions -> ConnectionDataRemote
      serverTracers
      errorPolicies
      cborTermVersionDataCodec
      (\(DictVersion _) -> acceptableVersion)
      versions
    SomeVersionedInitiatorApp connectTracers versions -> ConnectionDataLocal
      connectTracers
      errorPolicies
      cborTermVersionDataCodec
      versions
=======
-- | A specialised version of 'Ouroboros.Network.Socket.connectToNode'.  It is
-- a general purpose function which can connect using any version of the
-- protocol.  This is mostly useful for future enhancements.
--
connectTo
  :: LocalSnocket
  -- ^ callback constructed by 'Ouroboros.Network.IOManager.withIOManager'
  -> NetworkConnectTracers LocalAddress NodeToClientVersion
  -> Versions NodeToClientVersion
              DictVersion
              (ConnectionId LocalAddress ->
                 OuroborosApplication InitiatorApp BL.ByteString IO a b)
  -- ^ A dictionary of protocol versions & applications to run on an established
  -- connection.  The application to run will be chosen by initial handshake
  -- protocol (the highest shared version will be chosen).
  -> FilePath
  -- ^ path of the unix socket or named pipe
  -> IO ()
connectTo snocket tracers versions path =
    connectToNode snocket
                  cborTermVersionDataCodec
                  tracers
                  versions
                  Nothing
                  (localAddressFromPath path)

-- | A version of 'Ouroboros.Network.Socket.connectToNode' which connects using
-- the 'NodeToClientV_1' version of the protocol.
--
connectTo_V1
  :: LocalSnocket
  -> NetworkConnectTracers LocalAddress NodeToClientVersion
  -> NodeToClientVersionData
  -- ^ Client version data sent during initial handshake protocol.  Client and
  -- server must agree on it.
  -> (ConnectionId LocalAddress ->
        OuroborosApplication InitiatorApp BL.ByteString IO a b)
  -- ^ 'OuroborosInitiatorApplication' which is run on an established connection
  -- using a multiplexer after the initial handshake protocol suceeds.
  -> FilePath
  -- ^ path to unix socket or named pipe
  -> IO ()
connectTo_V1 snocket tracers versionData application =
  connectTo
    snocket
    tracers
    (simpleSingletonVersions
      NodeToClientV_1
      versionData
      (DictVersion nodeToClientCodecCBORTerm)
      application)


-- | A specialised version of 'Ouroboros.Network.Socket.withServerNode'; Use
-- 'withServer_V1' instead of you would like to use 'NodeToCLientV_1' version of
-- the protocols.
--
-- Comments to 'Ouroboros.Network.NodeToNode.withServer' apply here as well.
--
withServer
  :: ( HasResponder appType ~ True
     )
  => LocalSnocket
  -> NetworkServerTracers LocalAddress NodeToClientVersion
  -> NetworkMutableState LocalAddress
  -> LocalAddress
  -> Versions NodeToClientVersion DictVersion
              (ConnectionId LocalAddress ->
                 OuroborosApplication appType BL.ByteString IO a b)
  -> ErrorPolicies
  -> IO Void
withServer sn tracers networkState addr versions errPolicies =
  withServerNode
    sn
    tracers
    networkState
    addr
    cborTermVersionDataCodec
    (\(DictVersion _) -> acceptableVersion)
    (fmap (SomeResponderApplication .) versions)
    errPolicies
    (\_ async -> Async.wait async)

-- | A specialised version of 'withServer' which can only communicate using
-- 'NodeToClientV_1' version of the protocol.
--
-- TODO: do not leak 'Snocket' abstraction, specialise it to 'Socket's and pipes.
--
withServer_V1
  :: ( HasResponder appType ~ True
     )
  => LocalSnocket
  -> NetworkServerTracers LocalAddress NodeToClientVersion
  -> NetworkMutableState LocalAddress
  -> LocalAddress
  -> NodeToClientVersionData
  -- ^ Client version data sent during initial handshake protocol.  Client and
  -- server must agree on it.
  -> (ConnectionId LocalAddress ->
        OuroborosApplication appType BL.ByteString IO a b)
  -- ^ applications which has the reponder side, i.e.
  -- 'OuroborosResponderApplication' or
  -- 'OuroborosInitiatorAndResponderApplication'.
  -> ErrorPolicies
  -> IO Void
withServer_V1 sn tracers networkState addr versionData application =
    withServer
      sn tracers networkState addr
      (simpleSingletonVersions
        NodeToClientV_1
        versionData
        (DictVersion nodeToClientCodecCBORTerm)
        application)

type NetworkClientSubcriptionTracers
    = NetworkSubscriptionTracers Identity LocalAddress NodeToClientVersion


-- | 'ncSubscriptionWorker' which starts given application versions on each
-- established connection.
--
ncSubscriptionWorker
    :: forall appType x y.
       ( HasInitiator appType ~ True
       )
    => LocalSnocket
    -> NetworkClientSubcriptionTracers
    -> NetworkMutableState LocalAddress
    -> ClientSubscriptionParams ()
    -> Versions
        NodeToClientVersion
        DictVersion
        (ConnectionId LocalAddress ->
           OuroborosApplication
             appType
             BL.ByteString IO x y)
    -> IO Void
ncSubscriptionWorker
  sn
  NetworkSubscriptionTracers
    { nsSubscriptionTracer
    , nsMuxTracer
    , nsHandshakeTracer
    , nsErrorPolicyTracer
    }
  networkState
  subscriptionParams
  versions
    = Subscription.clientSubscriptionWorker
        sn
        (Identity `contramap` nsSubscriptionTracer)
        nsErrorPolicyTracer
        networkState
        subscriptionParams
        (connectToNode'
          sn
          cborTermVersionDataCodec
          (NetworkConnectTracers nsMuxTracer nsHandshakeTracer)
          versions)


-- | Like 'ncSubscriptionWorker' but specific to 'NodeToClientV_1'.
--
ncSubscriptionWorker_V1
    :: forall appType x y.
       ( HasInitiator appType ~ True )
    => LocalSnocket
    -> NetworkClientSubcriptionTracers
    -> NetworkMutableState LocalAddress
    -> ClientSubscriptionParams ()
    -> NodeToClientVersionData
    -> (ConnectionId LocalAddress ->
          OuroborosApplication
            appType
            BL.ByteString IO x y)
    -> IO Void
ncSubscriptionWorker_V1
  sn
  tracers
  networkState
  subscriptionParams
  versionData
  application
    = ncSubscriptionWorker
        sn
        tracers
        networkState
        subscriptionParams
        (simpleSingletonVersions
          NodeToClientV_1
          versionData
          (DictVersion nodeToClientCodecCBORTerm)
          application)
>>>>>>> d12baa21

-- | 'ErrorPolicies' for client application.  Additional rules can be added by
-- means of a 'Semigroup' instance of 'ErrorPolicies'.
--
-- This error policies will try to preserve `subscriptionWorker`, e.g. if the
-- connect function throws an `IOException` we will suspend it for
-- a 'shortDelay', and try to re-connect.
--
-- This allows to recover from a situation where a node temporarily shutsdown,
-- or running a client application which is subscribed two more than one node
-- (possibly over network).
--
-- If a trusted node sends us a wrong data or 
--
networkErrorPolicies :: ErrorPolicies
networkErrorPolicies = ErrorPolicies
    { epAppErrorPolicies = [
        -- Handshake client protocol error: we either did not recognise received
        -- version or we refused it.  This is only for outbound connections to
        -- a local node, thus we throw the exception.
        ErrorPolicy
          $ \(_ :: HandshakeClientProtocolError NodeToClientVersion)
                -> Just ourBug

        -- exception thrown by `runDecoderWithByteLimit`
        -- trusted node send too much input
      , ErrorPolicy
          $ \(_ :: DecoderFailureOrTooMuchInput DeserialiseFailure)
                -> Just ourBug

        -- deserialisation failure of a message from a trusted node
      , ErrorPolicy
          $ \(_ :: DeserialiseFailure)
                -> Just ourBug

      , ErrorPolicy
          $ \(e :: MuxError)
                -> case errorType e of
                      MuxUnknownMiniProtocol  -> Just ourBug
                      MuxDecodeError          -> Just ourBug
                      MuxIngressQueueOverRun  -> Just ourBug
                      MuxInitiatorOnly        -> Just ourBug

                      -- in case of bearer closed / or IOException we suspend
                      -- the peer for a short time
                      --
                      -- TODO: the same notes apply as to
                      -- 'NodeToNode.networkErrorPolicies'
                      MuxBearerClosed         -> Just (SuspendPeer shortDelay shortDelay)
                      MuxIOException{}        -> Just (SuspendPeer shortDelay shortDelay)
      ]
    , epConErrorPolicies = [
        -- If an 'IOException' is thrown by the 'connect' call we suspend the
        -- peer for 'shortDelay' and we will try to re-connect to it after that
        -- period.
        ErrorPolicy $ \(_ :: IOException) -> Just $
          SuspendPeer shortDelay shortDelay
      ]
    }
  where
    ourBug :: SuspendDecision DiffTime
    ourBug = Throw

    shortDelay :: DiffTime
    shortDelay = 20 -- seconds

type LocalConnectionId = ConnectionId LocalAddress<|MERGE_RESOLUTION|>--- conflicted
+++ resolved
@@ -63,15 +63,12 @@
 import qualified Codec.CBOR.Term as CBOR
 import           Codec.Serialise (Serialise (..), DeserialiseFailure)
 
-<<<<<<< HEAD
 import           Ouroboros.Network.ConnectionId
 import           Ouroboros.Network.Connections.Types (Connections)
 import qualified Ouroboros.Network.Connections.Concurrent as Connection
-=======
 import           Ouroboros.Network.Driver (TraceSendRecv(..))
 import           Ouroboros.Network.Driver.ByteLimit (DecoderFailureOrTooMuchInput)
 import           Ouroboros.Network.Mux
->>>>>>> d12baa21
 import           Ouroboros.Network.Magic
 import           Ouroboros.Network.ErrorPolicy
 import           Ouroboros.Network.Tracers
@@ -161,7 +158,6 @@
                                | otherwise                 = Left $ T.pack $ "networkMagic out of bound: " <> show x
       decodeTerm t             = Left $ T.pack $ "unknown encoding: " ++ show t
 
-<<<<<<< HEAD
 -- | `Ouroboros.Network.Socket.withConnections` but with the protocol types
 -- specialized.
 withConnections
@@ -169,7 +165,7 @@
      ( Ord addr )
   => ErrorPolicies
   -> Snocket IO fd addr
-  -> (forall provenance . request provenance -> SomeVersionedApplication NodeToClientProtocols NodeToClientVersion DictVersion addr provenance)
+  -> (forall provenance . request provenance -> SomeVersionedApplication NodeToClientVersion DictVersion addr provenance)
   -> (Connections (ConnectionId addr) fd request (Connection.Reject RejectConnection) (Connection.Accept (ConnectionHandle IO)) IO -> IO t)
   -> IO t
 withConnections errorPolicies sn mkApp =
@@ -179,7 +175,7 @@
   -- type checker.
   mkConnectionData
     :: request provenance
-    -> ConnectionData NodeToClientProtocols NodeToClientVersion provenance addr
+    -> ConnectionData NodeToClientVersion provenance addr
   mkConnectionData request = case mkApp request of
     SomeVersionedResponderApp serverTracers versions -> ConnectionDataRemote
       serverTracers
@@ -192,201 +188,6 @@
       errorPolicies
       cborTermVersionDataCodec
       versions
-=======
--- | A specialised version of 'Ouroboros.Network.Socket.connectToNode'.  It is
--- a general purpose function which can connect using any version of the
--- protocol.  This is mostly useful for future enhancements.
---
-connectTo
-  :: LocalSnocket
-  -- ^ callback constructed by 'Ouroboros.Network.IOManager.withIOManager'
-  -> NetworkConnectTracers LocalAddress NodeToClientVersion
-  -> Versions NodeToClientVersion
-              DictVersion
-              (ConnectionId LocalAddress ->
-                 OuroborosApplication InitiatorApp BL.ByteString IO a b)
-  -- ^ A dictionary of protocol versions & applications to run on an established
-  -- connection.  The application to run will be chosen by initial handshake
-  -- protocol (the highest shared version will be chosen).
-  -> FilePath
-  -- ^ path of the unix socket or named pipe
-  -> IO ()
-connectTo snocket tracers versions path =
-    connectToNode snocket
-                  cborTermVersionDataCodec
-                  tracers
-                  versions
-                  Nothing
-                  (localAddressFromPath path)
-
--- | A version of 'Ouroboros.Network.Socket.connectToNode' which connects using
--- the 'NodeToClientV_1' version of the protocol.
---
-connectTo_V1
-  :: LocalSnocket
-  -> NetworkConnectTracers LocalAddress NodeToClientVersion
-  -> NodeToClientVersionData
-  -- ^ Client version data sent during initial handshake protocol.  Client and
-  -- server must agree on it.
-  -> (ConnectionId LocalAddress ->
-        OuroborosApplication InitiatorApp BL.ByteString IO a b)
-  -- ^ 'OuroborosInitiatorApplication' which is run on an established connection
-  -- using a multiplexer after the initial handshake protocol suceeds.
-  -> FilePath
-  -- ^ path to unix socket or named pipe
-  -> IO ()
-connectTo_V1 snocket tracers versionData application =
-  connectTo
-    snocket
-    tracers
-    (simpleSingletonVersions
-      NodeToClientV_1
-      versionData
-      (DictVersion nodeToClientCodecCBORTerm)
-      application)
-
-
--- | A specialised version of 'Ouroboros.Network.Socket.withServerNode'; Use
--- 'withServer_V1' instead of you would like to use 'NodeToCLientV_1' version of
--- the protocols.
---
--- Comments to 'Ouroboros.Network.NodeToNode.withServer' apply here as well.
---
-withServer
-  :: ( HasResponder appType ~ True
-     )
-  => LocalSnocket
-  -> NetworkServerTracers LocalAddress NodeToClientVersion
-  -> NetworkMutableState LocalAddress
-  -> LocalAddress
-  -> Versions NodeToClientVersion DictVersion
-              (ConnectionId LocalAddress ->
-                 OuroborosApplication appType BL.ByteString IO a b)
-  -> ErrorPolicies
-  -> IO Void
-withServer sn tracers networkState addr versions errPolicies =
-  withServerNode
-    sn
-    tracers
-    networkState
-    addr
-    cborTermVersionDataCodec
-    (\(DictVersion _) -> acceptableVersion)
-    (fmap (SomeResponderApplication .) versions)
-    errPolicies
-    (\_ async -> Async.wait async)
-
--- | A specialised version of 'withServer' which can only communicate using
--- 'NodeToClientV_1' version of the protocol.
---
--- TODO: do not leak 'Snocket' abstraction, specialise it to 'Socket's and pipes.
---
-withServer_V1
-  :: ( HasResponder appType ~ True
-     )
-  => LocalSnocket
-  -> NetworkServerTracers LocalAddress NodeToClientVersion
-  -> NetworkMutableState LocalAddress
-  -> LocalAddress
-  -> NodeToClientVersionData
-  -- ^ Client version data sent during initial handshake protocol.  Client and
-  -- server must agree on it.
-  -> (ConnectionId LocalAddress ->
-        OuroborosApplication appType BL.ByteString IO a b)
-  -- ^ applications which has the reponder side, i.e.
-  -- 'OuroborosResponderApplication' or
-  -- 'OuroborosInitiatorAndResponderApplication'.
-  -> ErrorPolicies
-  -> IO Void
-withServer_V1 sn tracers networkState addr versionData application =
-    withServer
-      sn tracers networkState addr
-      (simpleSingletonVersions
-        NodeToClientV_1
-        versionData
-        (DictVersion nodeToClientCodecCBORTerm)
-        application)
-
-type NetworkClientSubcriptionTracers
-    = NetworkSubscriptionTracers Identity LocalAddress NodeToClientVersion
-
-
--- | 'ncSubscriptionWorker' which starts given application versions on each
--- established connection.
---
-ncSubscriptionWorker
-    :: forall appType x y.
-       ( HasInitiator appType ~ True
-       )
-    => LocalSnocket
-    -> NetworkClientSubcriptionTracers
-    -> NetworkMutableState LocalAddress
-    -> ClientSubscriptionParams ()
-    -> Versions
-        NodeToClientVersion
-        DictVersion
-        (ConnectionId LocalAddress ->
-           OuroborosApplication
-             appType
-             BL.ByteString IO x y)
-    -> IO Void
-ncSubscriptionWorker
-  sn
-  NetworkSubscriptionTracers
-    { nsSubscriptionTracer
-    , nsMuxTracer
-    , nsHandshakeTracer
-    , nsErrorPolicyTracer
-    }
-  networkState
-  subscriptionParams
-  versions
-    = Subscription.clientSubscriptionWorker
-        sn
-        (Identity `contramap` nsSubscriptionTracer)
-        nsErrorPolicyTracer
-        networkState
-        subscriptionParams
-        (connectToNode'
-          sn
-          cborTermVersionDataCodec
-          (NetworkConnectTracers nsMuxTracer nsHandshakeTracer)
-          versions)
-
-
--- | Like 'ncSubscriptionWorker' but specific to 'NodeToClientV_1'.
---
-ncSubscriptionWorker_V1
-    :: forall appType x y.
-       ( HasInitiator appType ~ True )
-    => LocalSnocket
-    -> NetworkClientSubcriptionTracers
-    -> NetworkMutableState LocalAddress
-    -> ClientSubscriptionParams ()
-    -> NodeToClientVersionData
-    -> (ConnectionId LocalAddress ->
-          OuroborosApplication
-            appType
-            BL.ByteString IO x y)
-    -> IO Void
-ncSubscriptionWorker_V1
-  sn
-  tracers
-  networkState
-  subscriptionParams
-  versionData
-  application
-    = ncSubscriptionWorker
-        sn
-        tracers
-        networkState
-        subscriptionParams
-        (simpleSingletonVersions
-          NodeToClientV_1
-          versionData
-          (DictVersion nodeToClientCodecCBORTerm)
-          application)
->>>>>>> d12baa21
 
 -- | 'ErrorPolicies' for client application.  Additional rules can be added by
 -- means of a 'Semigroup' instance of 'ErrorPolicies'.
