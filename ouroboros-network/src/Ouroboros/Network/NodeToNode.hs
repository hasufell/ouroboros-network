--- conflicted
+++ resolved
@@ -75,19 +75,12 @@
 import           Codec.Serialise (Serialise (..), DeserialiseFailure)
 import qualified Network.Socket as Socket
 
-<<<<<<< HEAD
-import           Network.Mux hiding (MiniProtocolLimits(..))
-import           Network.TypedProtocol.Driver.ByteLimit (DecoderFailureOrTooMuchInput)
-import           Network.TypedProtocol.Driver (TraceSendRecv (..))
-
 import           Ouroboros.Network.ConnectionId
 import           Ouroboros.Network.Connections.Types (Connections)
 import qualified Ouroboros.Network.Connections.Concurrent as Connection
-=======
 import           Ouroboros.Network.Driver (TraceSendRecv(..))
 import           Ouroboros.Network.Driver.ByteLimit (DecoderFailureOrTooMuchInput)
 import           Ouroboros.Network.Mux
->>>>>>> d12baa21
 import           Ouroboros.Network.Magic
 import           Ouroboros.Network.ErrorPolicy
 import           Ouroboros.Network.Protocol.Handshake.Type
@@ -199,7 +192,6 @@
                                | otherwise                 = Left $ T.pack $ "networkMagic out of bound: " <> show x
       decodeTerm t             = Left $ T.pack $ "unknown encoding: " ++ show t
 
-<<<<<<< HEAD
 -- | `Ouroboros.Network.Socket.withConnections` but with the protocol types
 -- specialized. It also fills in the version data codec
 -- `cborTermVersionDataCodec` and `acceptEq` to determine when to accept a
@@ -210,7 +202,7 @@
   => ErrorPolicies
   -> Snocket IO fd addr
   -> (forall provenance . request provenance -> SomeVersionedApplication
-       NodeToNodeProtocols NodeToNodeVersion DictVersion addr provenance)
+       NodeToNodeVersion DictVersion addr provenance)
   -> (Connections (ConnectionId addr) fd request
        (Connection.Reject RejectConnection)
        (Connection.Accept (ConnectionHandle IO))
@@ -223,7 +215,7 @@
   -- type checker.
   mkConnectionData
     :: request provenance
-    -> ConnectionData NodeToNodeProtocols NodeToNodeVersion provenance addr
+    -> ConnectionData NodeToNodeVersion provenance addr
   mkConnectionData request = case mkApp request of
     SomeVersionedResponderApp serverTracers versions -> ConnectionDataRemote
       serverTracers
@@ -236,247 +228,6 @@
       errorPolicies
       cborTermVersionDataCodec
       versions
-=======
-
--- | A specialised version of @'Ouroboros.Network.Socket.connectToNode'@.
---
-connectTo
-  :: Snocket IO Socket.Socket Socket.SockAddr
-  -> NetworkConnectTracers Socket.SockAddr NodeToNodeVersion
-  -> Versions NodeToNodeVersion
-              DictVersion
-              (ConnectionId Socket.SockAddr ->
-                 OuroborosApplication InitiatorApp BL.ByteString IO a b)
-  -> Maybe Socket.SockAddr
-  -> Socket.SockAddr
-  -> IO ()
-connectTo sn =
-    connectToNode sn cborTermVersionDataCodec
-
-
--- | Like 'connectTo' but specific to 'NodeToNodeV_1'.
---
-connectTo_V1
-  :: SocketSnocket
-  -> NetworkConnectTracers Socket.SockAddr NodeToNodeVersion
-  -> NodeToNodeVersionData
-  -> (ConnectionId Socket.SockAddr ->
-        OuroborosApplication InitiatorApp BL.ByteString IO a b)
-  -> Maybe Socket.SockAddr
-  -> Socket.SockAddr
-  -> IO ()
-connectTo_V1 sn tracers versionData application localAddr remoteAddr =
-    connectTo
-      sn
-      tracers
-      (simpleSingletonVersions
-          NodeToNodeV_1
-          versionData
-          (DictVersion nodeToNodeCodecCBORTerm)
-          application)
-      localAddr
-      remoteAddr
-
--- | A specialised version of @'Ouroboros.Network.Socket.withServerNode'@.
--- It forks a thread which runs an accept loop (server thread):
---
--- * when the server thread throws an exception the main thread rethrows
---   it (by 'Async.wait')
--- * when an async exception is thrown to kill the main thread the server thread
---   will be cancelled as well (by 'withAsync')
---
-withServer
-  :: ( HasResponder appType ~ True )
-  => SocketSnocket
-  -> NetworkServerTracers Socket.SockAddr NodeToNodeVersion
-  -> NetworkMutableState Socket.SockAddr
-  -> Socket.SockAddr
-  -> Versions NodeToNodeVersion DictVersion
-              (ConnectionId Socket.SockAddr ->
-                 OuroborosApplication appType BL.ByteString IO a b)
-  -> ErrorPolicies
-  -> IO Void
-withServer sn tracers networkState addr versions errPolicies =
-  withServerNode
-    sn
-    tracers
-    networkState
-    addr
-    cborTermVersionDataCodec
-    (\(DictVersion _) -> acceptableVersion)
-    (fmap (SomeResponderApplication .) versions)
-    errPolicies
-    (\_ async -> Async.wait async)
-
-
--- | Like 'withServer' but specific to 'NodeToNodeV_1'.
---
-withServer_V1
-  :: ( HasResponder appType ~ True )
-  => SocketSnocket
-  -> NetworkServerTracers Socket.SockAddr NodeToNodeVersion
-  -> NetworkMutableState Socket.SockAddr
-  -> Socket.SockAddr
-  -> NodeToNodeVersionData
-  -> (ConnectionId Socket.SockAddr ->
-        OuroborosApplication appType BL.ByteString IO x y)
-  -> ErrorPolicies
-  -> IO Void
-withServer_V1 sn tracers networkState addr versionData application =
-    withServer
-      sn tracers networkState addr
-      (simpleSingletonVersions
-          NodeToNodeV_1
-          versionData
-          (DictVersion nodeToNodeCodecCBORTerm)
-          application)
-
-
--- | 'ipSubscriptionWorker' which starts given application versions on each
--- established connection.
---
-ipSubscriptionWorker
-    :: forall appType x y.
-       ( HasInitiator appType ~ True )
-    => SocketSnocket
-    -> NetworkIPSubscriptionTracers Socket.SockAddr NodeToNodeVersion
-    -> NetworkMutableState Socket.SockAddr
-    -> IPSubscriptionParams ()
-    -> Versions
-        NodeToNodeVersion
-        DictVersion
-        (ConnectionId Socket.SockAddr ->
-           OuroborosApplication appType BL.ByteString IO x y)
-    -> IO Void
-ipSubscriptionWorker
-  sn
-  NetworkSubscriptionTracers
-    { nsSubscriptionTracer
-    , nsMuxTracer
-    , nsHandshakeTracer
-    , nsErrorPolicyTracer
-    }
-  networkState
-  subscriptionParams
-  versions
-    = Subscription.ipSubscriptionWorker
-        sn
-        nsSubscriptionTracer
-        nsErrorPolicyTracer
-        networkState
-        subscriptionParams
-        (connectToNode'
-          sn
-          cborTermVersionDataCodec
-          (NetworkConnectTracers nsMuxTracer nsHandshakeTracer)
-          versions)
-
-
--- | Like 'ipSubscriptionWorker' but specific to 'NodeToNodeV_1'.
---
-ipSubscriptionWorker_V1
-    :: forall appType x y.
-       ( HasInitiator appType ~ True )
-    => SocketSnocket
-    -> NetworkIPSubscriptionTracers Socket.SockAddr NodeToNodeVersion
-    -> NetworkMutableState Socket.SockAddr
-    -> IPSubscriptionParams ()
-    -> NodeToNodeVersionData
-    -> (ConnectionId Socket.SockAddr ->
-          OuroborosApplication appType BL.ByteString IO x y)
-    -> IO Void
-ipSubscriptionWorker_V1
-  sn
-  tracers
-  networkState
-  subscriptionParams
-  versionData
-  application
-    = ipSubscriptionWorker
-        sn
-        tracers
-        networkState
-        subscriptionParams
-        (simpleSingletonVersions
-          NodeToNodeV_1
-          versionData
-          (DictVersion nodeToNodeCodecCBORTerm)
-          application)
-
-
--- | 'dnsSubscriptionWorker' which starts given application versions on each
--- established connection.
---
-dnsSubscriptionWorker
-    :: forall appType x y.
-       ( HasInitiator appType ~ True )
-    => SocketSnocket
-    -> NetworkDNSSubscriptionTracers NodeToNodeVersion Socket.SockAddr
-    -> NetworkMutableState Socket.SockAddr
-    -> DnsSubscriptionParams ()
-    -> Versions
-        NodeToNodeVersion
-        DictVersion
-        (ConnectionId Socket.SockAddr ->
-           OuroborosApplication appType BL.ByteString IO x y)
-    -> IO Void
-dnsSubscriptionWorker
-  sn
-  NetworkDNSSubscriptionTracers
-    { ndstSubscriptionTracer
-    , ndstDnsTracer
-    , ndstMuxTracer
-    , ndstHandshakeTracer
-    , ndstErrorPolicyTracer
-    }
-  networkState
-  subscriptionParams
-  versions =
-    Subscription.dnsSubscriptionWorker
-      sn
-      ndstSubscriptionTracer
-      ndstDnsTracer
-      ndstErrorPolicyTracer
-      networkState
-      subscriptionParams
-      (connectToNode'
-        sn
-        cborTermVersionDataCodec
-        (NetworkConnectTracers ndstMuxTracer ndstHandshakeTracer)
-        versions)
-
-
--- | Like 'dnsSubscriptionWorker' but specific to 'NodeToNodeV_1'.
---
-dnsSubscriptionWorker_V1
-    :: forall appType x y.
-       ( HasInitiator appType ~ True )
-    => SocketSnocket
-    -> NetworkDNSSubscriptionTracers NodeToNodeVersion Socket.SockAddr
-    -> NetworkMutableState Socket.SockAddr
-    -> DnsSubscriptionParams ()
-    -> NodeToNodeVersionData
-    -> (ConnectionId Socket.SockAddr ->
-          OuroborosApplication appType BL.ByteString IO x y)
-    -> IO Void
-dnsSubscriptionWorker_V1
-  sn
-  tracers
-  networkState
-  subscriptionParams
-  versionData
-  application =
-     dnsSubscriptionWorker
-      sn
-      tracers
-      networkState
-      subscriptionParams
-      (simpleSingletonVersions
-          NodeToNodeV_1
-          versionData
-          (DictVersion nodeToNodeCodecCBORTerm)
-          application)
->>>>>>> d12baa21
 
 -- | A minimal error policy for remote peers, which only handles exceptions
 -- raised by `ouroboros-network`.
